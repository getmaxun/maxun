import express from 'express';
import path from 'path';
import http from 'http';
import cors from 'cors';
import dotenv from 'dotenv';
dotenv.config();
import { record, workflow, storage, auth, integration, proxy, webhook } from './routes';
import { BrowserPool } from "./browser-management/classes/BrowserPool";
import logger from './logger';
import { connectDB, syncDB } from './storage/db'
import cookieParser from 'cookie-parser';
import { SERVER_PORT } from "./constants/config";
import { Server } from "socket.io";
import { readdirSync } from "fs"
import { fork } from 'child_process';
import { capture } from "./utils/analytics";
import swaggerUi from 'swagger-ui-express';
import swaggerSpec from './swagger/config';
import connectPgSimple from 'connect-pg-simple';
import pg from 'pg';
import session from 'express-session';
import Run from './models/Run';
import { processQueuedRuns } from './routes/storage';

const app = express();
app.use(cors({
  origin: process.env.PUBLIC_URL ? process.env.PUBLIC_URL : 'http://localhost:5173',
  credentials: true,
}));
app.use(express.json());

const { Pool } = pg;
const pool = new Pool({
  user: process.env.DB_USER,
  host: process.env.DB_HOST,
  database: process.env.DB_NAME,
  password: process.env.DB_PASSWORD,
  port: process.env.DB_PORT ? parseInt(process.env.DB_PORT, 10) : undefined,
});

const PgSession = connectPgSimple(session);

interface PgStoreOptions {
  pool: pg.Pool;
  tableName: string;
  createTableIfMissing?: boolean;
  pruneSessionInterval?: number;
  errorLog?: (err: Error) => void;
}

const sessionStore = new PgSession({
  pool: pool,
  tableName: 'session',
  createTableIfMissing: true,
  pruneSessionInterval: 15 * 60,
  errorLog: (err: Error) => {
    logger.log('error', `Session store error: ${err.message}`);
  },
} as PgStoreOptions);

app.use(
  session({
    store: sessionStore,
    secret: process.env.SESSION_SECRET || 'mx-session',
    resave: false,
    saveUninitialized: false,
    cookie: {
      secure: process.env.NODE_ENV === 'production',
      maxAge: 24 * 60 * 60 * 1000,
    }
  })
);

const server = http.createServer(app);

/**
 * Globally exported singleton instance of socket.io for socket communication with the client.
 * @type {Server}
 */
export const io = new Server(server);

/**
 * {@link BrowserPool} globally exported singleton instance for managing browsers.
 */
export const browserPool = new BrowserPool();

app.use(cookieParser())

app.use('/webhook', webhook);
app.use('/record', record);
app.use('/workflow', workflow);
app.use('/storage', storage);
app.use('/auth', auth);
app.use('/integration', integration);
app.use('/proxy', proxy);
app.use('/api-docs', swaggerUi.serve, swaggerUi.setup(swaggerSpec));

readdirSync(path.join(__dirname, 'api')).forEach((r) => {
  const route = require(path.join(__dirname, 'api', r));
  const router = route.default || route;
  if (typeof router === 'function') {
    app.use('/api', router);
  } else {
    console.error(`Error: ${r} does not export a valid router`);
  }
});

const isProduction = process.env.NODE_ENV === 'production';
const workerPath = path.resolve(__dirname, isProduction ? './schedule-worker.js' : './schedule-worker.ts');
const recordingWorkerPath = path.resolve(__dirname, isProduction ? './pgboss-worker.js' : './pgboss-worker.ts');

let workerProcess: any;
let recordingWorkerProcess: any;

if (!isProduction) {
  workerProcess = fork(workerPath, [], {
    execArgv: ['--inspect=5859'],
  });
  workerProcess.on('message', (message: any) => {
    console.log(`Message from worker: ${message}`);
  });
  workerProcess.on('error', (error: any) => {
    console.error(`Error in worker: ${error}`);
  });
  workerProcess.on('exit', (code: any) => {
    console.log(`Worker exited with code: ${code}`);
  });

  recordingWorkerProcess = fork(recordingWorkerPath, [], {
    execArgv: ['--inspect=5860'],
  });
  recordingWorkerProcess.on('message', (message: any) => {
    console.log(`Message from recording worker: ${message}`);
  });
  recordingWorkerProcess.on('error', (error: any) => {
    console.error(`Error in recording worker: ${error}`);
  });
  recordingWorkerProcess.on('exit', (code: any) => {
    console.log(`Recording worker exited with code: ${code}`);
  });
}

app.get('/', function (req, res) {
  capture(
    'maxun-oss-server-run', {
    event: 'server_started',
  }
  );
  return res.send('Maxun server started 🚀');
});

app.use((req, res, next) => {
  res.header('Access-Control-Allow-Origin', process.env.PUBLIC_URL || 'http://localhost:5173');
  res.header('Access-Control-Allow-Methods', 'GET,PUT,POST,DELETE,OPTIONS');
  res.header('Access-Control-Allow-Headers', 'Content-Type, Authorization');
  res.header('Access-Control-Allow-Credentials', 'true');
  if (req.method === 'OPTIONS') {
    return res.sendStatus(200);
  }
  next();
});

<<<<<<< HEAD
io.of('/queued-run').on('connection', (socket) => {
  const userId = socket.handshake.query.userId as string;
  
  if (userId) {
    socket.join(`user-${userId}`);
    logger.log('info', `Client joined queued-run namespace for user: ${userId}, socket: ${socket.id}`);
    
    socket.on('disconnect', () => {
      logger.log('info', `Client disconnected from queued-run namespace: ${socket.id}`);
    });
  } else {
    logger.log('warn', `Client connected to queued-run namespace without userId: ${socket.id}`);
    socket.disconnect();
  }
});
=======
setInterval(() => {
  processQueuedRuns();
}, 5000);
>>>>>>> 422c5753

server.listen(SERVER_PORT, '0.0.0.0', async () => {
  try {
    await connectDB();
    await syncDB();
    logger.log('info', `Server listening on port ${SERVER_PORT}`);    
  } catch (error: any) {
    logger.log('error', `Failed to connect to the database: ${error.message}`);
    process.exit(1);
  }
});

process.on('SIGINT', async () => {
  console.log('Main app shutting down...');
  try {
    await Run.update(
      {
        status: 'failed',
        finishedAt: new Date().toLocaleString(),
        log: 'Process interrupted during execution - worker shutdown'
      },
      {
        where: { status: 'running' }
      }
    );
  } catch (error: any) {
    console.error('Error updating runs:', error);
  }

  try {
    console.log('Closing PostgreSQL connection pool...');
    await pool.end();
    console.log('PostgreSQL connection pool closed');
  } catch (error) {
    console.error('Error closing PostgreSQL connection pool:', error);
  }

  if (!isProduction) {
    if (workerProcess) workerProcess.kill();
    if (recordingWorkerProcess) recordingWorkerProcess.kill();
  }
  process.exit();
});<|MERGE_RESOLUTION|>--- conflicted
+++ resolved
@@ -160,7 +160,6 @@
   next();
 });
 
-<<<<<<< HEAD
 io.of('/queued-run').on('connection', (socket) => {
   const userId = socket.handshake.query.userId as string;
   
@@ -176,11 +175,11 @@
     socket.disconnect();
   }
 });
-=======
+
 setInterval(() => {
   processQueuedRuns();
 }, 5000);
->>>>>>> 422c5753
+
 
 server.listen(SERVER_PORT, '0.0.0.0', async () => {
   try {
