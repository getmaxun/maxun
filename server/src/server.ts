import express from 'express';
import path from 'path';
import http from 'http';
import { Server } from "socket.io";
import cors from 'cors';
import dotenv from 'dotenv';
dotenv.config();
import { record, workflow, storage, auth, integration, proxy, webhook } from './routes';
import { BrowserPool } from "./browser-management/classes/BrowserPool";
import logger from './logger';
import { connectDB, syncDB } from './storage/db'
import cookieParser from 'cookie-parser';
import { SERVER_PORT } from "./constants/config";
import { readdirSync } from "fs"
import { fork } from 'child_process';
import { capture } from "./utils/analytics";
import swaggerUi from 'swagger-ui-express';
import swaggerSpec from './swagger/config';
import connectPgSimple from 'connect-pg-simple';
import pg from 'pg';
import session from 'express-session';
import Run from './models/Run';
import { processQueuedRuns } from './routes/storage';

const app = express();
app.use(cors({
  origin: process.env.PUBLIC_URL ? process.env.PUBLIC_URL : 'http://localhost:5173',
  credentials: true,
}));
app.use(express.json());

const { Pool } = pg;
const pool = new Pool({
  user: process.env.DB_USER,
  host: process.env.DB_HOST,
  database: process.env.DB_NAME,
  password: process.env.DB_PASSWORD,
  port: process.env.DB_PORT ? parseInt(process.env.DB_PORT, 10) : undefined,
});

const PgSession = connectPgSimple(session);

interface PgStoreOptions {
  pool: pg.Pool;
  tableName: string;
  createTableIfMissing?: boolean;
  pruneSessionInterval?: number;
  errorLog?: (err: Error) => void;
}

const sessionStore = new PgSession({
  pool: pool,
  tableName: 'session',
  createTableIfMissing: true,
  pruneSessionInterval: 15 * 60,
  errorLog: (err: Error) => {
    logger.log('error', `Session store error: ${err.message}`);
  },
} as PgStoreOptions);

app.use(
  session({
    store: sessionStore,
    secret: process.env.SESSION_SECRET || 'mx-session',
    resave: false,
    saveUninitialized: false,
    cookie: {
      secure: process.env.NODE_ENV === 'production',
      maxAge: 24 * 60 * 60 * 1000,
    }
  })
);

const server = http.createServer(app);

/**
 * Globally exported singleton instance of socket.io for socket communication with the client.
 */
export let io: Server;

/**
 * {@link BrowserPool} globally exported singleton instance for managing browsers.
 */
export const browserPool = new BrowserPool();

app.use(cookieParser())

app.use('/webhook', webhook);
app.use('/record', record);
app.use('/workflow', workflow);
app.use('/storage', storage);
app.use('/auth', auth);
app.use('/integration', integration);
app.use('/proxy', proxy);
app.use('/api-docs', swaggerUi.serve, swaggerUi.setup(swaggerSpec));

readdirSync(path.join(__dirname, 'api')).forEach((r) => {
  const route = require(path.join(__dirname, 'api', r));
  const router = route.default || route;
  if (typeof router === 'function') {
    app.use('/api', router);
  } else {
    console.error(`Error: ${r} does not export a valid router`);
  }
});

const isProduction = process.env.NODE_ENV === 'production';
const workerPath = path.resolve(__dirname, isProduction ? './schedule-worker.js' : './schedule-worker.ts');
const recordingWorkerPath = path.resolve(__dirname, isProduction ? './pgboss-worker.js' : './pgboss-worker.ts');

let workerProcess: any;
let recordingWorkerProcess: any;

app.get('/', function (req, res) {
  capture(
    'maxun-oss-server-run', {
    event: 'server_started',
  }
  );
  return res.send('Maxun server started 🚀');
});

app.use((req, res, next) => {
  res.header('Access-Control-Allow-Origin', process.env.PUBLIC_URL || 'http://localhost:5173');
  res.header('Access-Control-Allow-Methods', 'GET,PUT,POST,DELETE,OPTIONS');
  res.header('Access-Control-Allow-Headers', 'Content-Type, Authorization');
  res.header('Access-Control-Allow-Credentials', 'true');
  if (req.method === 'OPTIONS') {
    return res.sendStatus(200);
  }
  next();
});

<<<<<<< HEAD
if (require.main === module) {
  setInterval(() => {
    processQueuedRuns();
  }, 5000);
}
=======
io.of('/queued-run').on('connection', (socket) => {
  const userId = socket.handshake.query.userId as string;
  
  if (userId) {
    socket.join(`user-${userId}`);
    logger.log('info', `Client joined queued-run namespace for user: ${userId}, socket: ${socket.id}`);
    
    socket.on('disconnect', () => {
      logger.log('info', `Client disconnected from queued-run namespace: ${socket.id}`);
    });
  } else {
    logger.log('warn', `Client connected to queued-run namespace without userId: ${socket.id}`);
    socket.disconnect();
  }
});

setInterval(() => {
  processQueuedRuns();
}, 5000);


server.listen(SERVER_PORT, '0.0.0.0', async () => {
  try {
    await connectDB();
    await syncDB();
    logger.log('info', `Server listening on port ${SERVER_PORT}`);    
  } catch (error: any) {
    logger.log('error', `Failed to connect to the database: ${error.message}`);
    process.exit(1);
  }
});
>>>>>>> 84ddce75

if (require.main === module) {
  server.listen(SERVER_PORT, '0.0.0.0', async () => {
    try {
      await connectDB();
      await syncDB();
      
      io = new Server(server);
      
      if (!isProduction) {
        if (process.platform === 'win32') {
          workerProcess = fork(workerPath, [], {
            execArgv: ['--inspect=5859'],
          });
          workerProcess.on('message', (message: any) => {
            console.log(`Message from worker: ${message}`);
          });
          workerProcess.on('error', (error: any) => {
            console.error(`Error in worker: ${error}`);
          });
          workerProcess.on('exit', (code: any) => {
            console.log(`Worker exited with code: ${code}`);
          });

          recordingWorkerProcess = fork(recordingWorkerPath, [], {
            execArgv: ['--inspect=5860'],
          });
          recordingWorkerProcess.on('message', (message: any) => {
            console.log(`Message from recording worker: ${message}`);
          });
          recordingWorkerProcess.on('error', (error: any) => {
            console.error(`Error in recording worker: ${error}`);
          });
          recordingWorkerProcess.on('exit', (code: any) => {
            console.log(`Recording worker exited with code: ${code}`);
          });
        } else {
          // Run in same process for non-Windows
          try {
            await import('./schedule-worker');
            await import('./pgboss-worker');
            console.log('Workers started in main process for memory sharing');
          } catch (error) {
            console.error('Failed to start workers in main process:', error);
          }
        }
      }
      
      logger.log('info', `Server listening on port ${SERVER_PORT}`);    
    } catch (error: any) {
      logger.log('error', `Failed to connect to the database: ${error.message}`);
      process.exit(1);
    }
  });
}

if (require.main === module) {
  process.on('SIGINT', async () => {
    console.log('Main app shutting down...');
    try {
      await Run.update(
        {
          status: 'failed',
          finishedAt: new Date().toLocaleString(),
          log: 'Process interrupted during execution - worker shutdown'
        },
        {
          where: { status: 'running' }
        }
      );
    } catch (error: any) {
      console.error('Error updating runs:', error);
    }

    try {
      console.log('Closing PostgreSQL connection pool...');
      await pool.end();
      console.log('PostgreSQL connection pool closed');
    } catch (error) {
      console.error('Error closing PostgreSQL connection pool:', error);
    }

    if (!isProduction && process.platform === 'win32') {
      if (workerProcess) workerProcess.kill();
      if (recordingWorkerProcess) recordingWorkerProcess.kill();
    }
    process.exit();
  });
}<|MERGE_RESOLUTION|>--- conflicted
+++ resolved
@@ -131,45 +131,11 @@
   next();
 });
 
-<<<<<<< HEAD
 if (require.main === module) {
   setInterval(() => {
     processQueuedRuns();
   }, 5000);
 }
-=======
-io.of('/queued-run').on('connection', (socket) => {
-  const userId = socket.handshake.query.userId as string;
-  
-  if (userId) {
-    socket.join(`user-${userId}`);
-    logger.log('info', `Client joined queued-run namespace for user: ${userId}, socket: ${socket.id}`);
-    
-    socket.on('disconnect', () => {
-      logger.log('info', `Client disconnected from queued-run namespace: ${socket.id}`);
-    });
-  } else {
-    logger.log('warn', `Client connected to queued-run namespace without userId: ${socket.id}`);
-    socket.disconnect();
-  }
-});
-
-setInterval(() => {
-  processQueuedRuns();
-}, 5000);
-
-
-server.listen(SERVER_PORT, '0.0.0.0', async () => {
-  try {
-    await connectDB();
-    await syncDB();
-    logger.log('info', `Server listening on port ${SERVER_PORT}`);    
-  } catch (error: any) {
-    logger.log('error', `Failed to connect to the database: ${error.message}`);
-    process.exit(1);
-  }
-});
->>>>>>> 84ddce75
 
 if (require.main === module) {
   server.listen(SERVER_PORT, '0.0.0.0', async () => {
@@ -178,6 +144,22 @@
       await syncDB();
       
       io = new Server(server);
+      
+      io.of('/queued-run').on('connection', (socket) => {
+        const userId = socket.handshake.query.userId as string;
+
+        if (userId) {
+          socket.join(`user-${userId}`);
+          logger.log('info', `Client joined queued-run namespace for user: ${userId}, socket: ${socket.id}`);
+
+          socket.on('disconnect', () => {
+            logger.log('info', `Client disconnected from queued-run namespace: ${socket.id}`);
+          });
+        } else {
+          logger.log('warn', `Client connected to queued-run namespace without userId: ${socket.id}`);
+          socket.disconnect();
+        }
+      });
       
       if (!isProduction) {
         if (process.platform === 'win32') {
