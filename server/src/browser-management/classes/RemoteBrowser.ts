import {
    Page,
    Browser,
    CDPSession,
    BrowserContext
} from 'playwright-core';
import { Socket } from "socket.io";
import { PlaywrightBlocker } from '@cliqz/adblocker-playwright';
import fetch from 'cross-fetch';
import logger from '../../logger';
import { InterpreterSettings } from "../../types";
import { WorkflowGenerator } from "../../workflow-management/classes/Generator";
import { WorkflowInterpreter } from "../../workflow-management/classes/Interpreter";
import { getDecryptedProxyConfig } from '../../routes/proxy';
import { getInjectableScript } from 'idcac-playwright';
<<<<<<< HEAD
import { FingerprintInjector } from "fingerprint-injector";
import { FingerprintGenerator } from "fingerprint-generator";
=======
import { connectToRemoteBrowser } from '../browserConnection';
>>>>>>> a7b14cfe

declare global {
  interface Window {
    rrwebSnapshot?: any;
  }
}

interface RRWebSnapshot {
  type: number;
  childNodes?: RRWebSnapshot[];
  tagName?: string;
  attributes?: Record<string, string>;
  textContent?: string;
  id: number;
  [key: string]: any;
}

interface ProcessedSnapshot {
  snapshot: RRWebSnapshot;
  baseUrl: string;
}

const MEMORY_CONFIG = {
    gcInterval: 20000, // Check memory more frequently (20s instead of 60s)
    maxHeapSize: 1536 * 1024 * 1024, // 1.5GB
    heapUsageThreshold: 0.7 // 70% (reduced threshold to react earlier)
};

/**
 * This class represents a remote browser instance.
 * It is used to allow a variety of interaction with the Playwright's browser instance.
 * Every remote browser holds an instance of a generator and interpreter classes with
 * the purpose of generating and interpreting workflows.
 * @category BrowserManagement
 */
export class RemoteBrowser {

    /**
     * Playwright's [browser](https://playwright.dev/docs/api/class-browser) instance.
     * @private
     */
    private browser: Browser | null = null;

    private context: BrowserContext | null = null;

    /**
     * The Playwright's [CDPSession](https://playwright.dev/docs/api/class-cdpsession) instance,
     * used to talk raw Chrome Devtools Protocol.
     * @private
     */
    private client: CDPSession | null | undefined = null;

    /**
     * Socket.io socket instance enabling communication with the client (frontend) side.
     * @private
     */
    private socket: Socket;

    /**
     * The Playwright's [Page](https://playwright.dev/docs/api/class-page) instance
     * as current interactive remote browser's page.
     * @private
     */
    private currentPage: Page | null | undefined = null;

    /**
     * Interpreter settings for any started interpretation.
     * @private
     */
    private interpreterSettings: InterpreterSettings = {
        debug: false,
        maxConcurrency: 1,
        maxRepeats: 1,
    };

    /**
     * The user ID that owns this browser instance
     * @private
     */
    private userId: string;

    private lastEmittedUrl: string | null = null;

    /**
     * {@link WorkflowGenerator} instance specific to the remote browser.
     */
    public generator: WorkflowGenerator;

    /**
     * {@link WorkflowInterpreter} instance specific to the remote browser.
     */
    public interpreter: WorkflowInterpreter;

    public isDOMStreamingActive: boolean = false;
    private domUpdateInterval: NodeJS.Timeout | null = null;

    private lastScrollPosition = { x: 0, y: 0 };
    private scrollThreshold = 200; // pixels
    private snapshotDebounceTimeout: NodeJS.Timeout | null = null;

    private networkRequestTimeout: NodeJS.Timeout | null = null;
    private pendingNetworkRequests: string[] = [];
    private readonly INITIAL_LOAD_QUIET_PERIOD = 3000;
    private networkWaitStartTime: number = 0;
    private progressInterval: NodeJS.Timeout | null = null;
    private hasShownInitialLoader: boolean = false;
    private isInitialLoadInProgress: boolean = false;

    private memoryCleanupInterval: NodeJS.Timeout | null = null;
    private memoryManagementInterval: NodeJS.Timeout | null = null;

    /**
     * Initializes a new instances of the {@link Generator} and {@link WorkflowInterpreter} classes and
     * assigns the socket instance everywhere.
     * @param socket socket.io socket instance used to communicate with the client side
     * @constructor
     */
    public constructor(socket: Socket, userId: string, poolId: string) {
        this.socket = socket;
        this.userId = userId;
        this.interpreter = new WorkflowInterpreter(socket);
        this.generator = new WorkflowGenerator(socket, poolId);
    }

    private async processRRWebSnapshot(
      snapshot: RRWebSnapshot
    ): Promise<ProcessedSnapshot> {
      const baseUrl = this.currentPage?.url() || "";

      return {
        snapshot,
        baseUrl
      };
    }

    private initializeMemoryManagement(): void {
      this.memoryManagementInterval = setInterval(() => {
        const memoryUsage = process.memoryUsage();
        const heapUsageRatio = memoryUsage.heapUsed / MEMORY_CONFIG.maxHeapSize;

        if (heapUsageRatio > MEMORY_CONFIG.heapUsageThreshold * 1.2) {
          logger.warn(
            "Critical memory pressure detected, triggering emergency cleanup"
          );
          this.performMemoryCleanup();
        } else if (heapUsageRatio > MEMORY_CONFIG.heapUsageThreshold) {
          logger.warn("High memory usage detected, triggering cleanup");

          if (
            global.gc &&
            heapUsageRatio > MEMORY_CONFIG.heapUsageThreshold * 1.1
          ) {
            global.gc();
          }
        }
      }, MEMORY_CONFIG.gcInterval);
    }

    private async performMemoryCleanup(): Promise<void> {
      if (global.gc) {
        try {
          global.gc();
          logger.info("Garbage collection requested");
        } catch (error) {
          logger.error("Error during garbage collection:", error);
        }
      }

      if (this.currentPage) {
        try {
          await new Promise((resolve) => setTimeout(resolve, 500));
          logger.info("CDP session reset completed");
        } catch (error) {
          logger.error("Error resetting CDP session:", error);
        }
      }

      this.socket.emit("memory-cleanup", {
        userId: this.userId,
        timestamp: Date.now(),
      });
    }

    /**
     * Normalizes URLs to prevent navigation loops while maintaining consistent format
     */
    private normalizeUrl(url: string): string {
        try {
            const parsedUrl = new URL(url);
            // Remove trailing slashes except for root path
            parsedUrl.pathname = parsedUrl.pathname.replace(/\/+$/, '') || '/';
            // Ensure consistent protocol handling
            parsedUrl.protocol = parsedUrl.protocol.toLowerCase();
            return parsedUrl.toString();
        } catch {
            return url;
        }
    }

    /**
     * Determines if a URL change is significant enough to emit
     */
    private shouldEmitUrlChange(newUrl: string): boolean {
        if (!this.lastEmittedUrl) {
            return true;
        }
        const normalizedNew = this.normalizeUrl(newUrl);
        const normalizedLast = this.normalizeUrl(this.lastEmittedUrl);
        return normalizedNew !== normalizedLast;
    }

    /**
     * Setup scroll event listener to track user scrolling
     */
    private setupScrollEventListener(): void {
      try {
        this.socket.removeAllListeners('dom:scroll');
      } catch (error: any) {
        logger.warn(`Error removing old scroll listener: ${error.message}`);
      }

      this.socket.on(
        "dom:scroll",
        async (data: { deltaX: number; deltaY: number }) => {
          if (!this.isDOMStreamingActive || !this.currentPage) return;

          try {
            await this.currentPage.mouse.wheel(data.deltaX, data.deltaY);

            const scrollInfo = await this.currentPage.evaluate(() => ({
              x: window.scrollX,
              y: window.scrollY,
              maxX: Math.max(0, document.documentElement.scrollWidth - window.innerWidth),
              maxY: Math.max(0, document.documentElement.scrollHeight - window.innerHeight),
              documentHeight: document.documentElement.scrollHeight,
              viewportHeight: window.innerHeight,
            }));

            const scrollDelta =
              Math.abs(scrollInfo.y - this.lastScrollPosition.y) +
              Math.abs(scrollInfo.x - this.lastScrollPosition.x);

            if (scrollDelta > this.scrollThreshold) {
              this.lastScrollPosition = { x: scrollInfo.x, y: scrollInfo.y };

              if (this.snapshotDebounceTimeout) {
                clearTimeout(this.snapshotDebounceTimeout);
              }

              this.snapshotDebounceTimeout = setTimeout(async () => {
                await this.makeAndEmitDOMSnapshot();
              }, 300);
            }
          } catch (error) {
            logger.error("Error handling scroll event:", error);
          }
        }
      );
    }

    private setupPageChangeListeners(): void {
      if (!this.currentPage) return;

      try {
        if (!this.currentPage.isClosed()) {
          this.currentPage.removeAllListeners("domcontentloaded");
          this.currentPage.removeAllListeners("response");
        }
      } catch (error: any) {
        logger.warn(`Error removing page change listeners: ${error.message}`);
      }

      this.currentPage.on("domcontentloaded", async () => {
        if (!this.isInitialLoadInProgress) {
          logger.info("DOM content loaded - triggering snapshot");
          await this.makeAndEmitDOMSnapshot();
        }
      });

      this.currentPage.on("response", async (response) => {
        const url = response.url();
        const isDocumentRequest = response.request().resourceType() === "document";

        if (!this.hasShownInitialLoader && isDocumentRequest && !url.includes("about:blank")) {
          this.hasShownInitialLoader = true;
          this.isInitialLoadInProgress = true;
          this.pendingNetworkRequests.push(url);

          if (this.networkRequestTimeout) {
            clearTimeout(this.networkRequestTimeout);
            this.networkRequestTimeout = null;
          }

          if (this.progressInterval) {
            clearInterval(this.progressInterval);
            this.progressInterval = null;
          }

          this.networkWaitStartTime = Date.now();

          this.progressInterval = setInterval(() => {
            const elapsed = Date.now() - this.networkWaitStartTime;
            const navigationProgress = Math.min((elapsed / this.INITIAL_LOAD_QUIET_PERIOD) * 40, 35);
            const totalProgress = 60 + navigationProgress;
            this.emitLoadingProgress(totalProgress, this.pendingNetworkRequests.length);
          }, 500);

          logger.debug(
            `Initial load network request received: ${url}. Using ${this.INITIAL_LOAD_QUIET_PERIOD}ms quiet period`
          );

          this.networkRequestTimeout = setTimeout(async () => {
            logger.info(
              `Initial load network quiet period reached (${this.INITIAL_LOAD_QUIET_PERIOD}ms)`
            );

            if (this.progressInterval) {
              clearInterval(this.progressInterval);
              this.progressInterval = null;
            }

            this.emitLoadingProgress(100, this.pendingNetworkRequests.length);

            this.pendingNetworkRequests = [];
            this.networkRequestTimeout = null;
            this.isInitialLoadInProgress = false;

            await this.makeAndEmitDOMSnapshot();
          }, this.INITIAL_LOAD_QUIET_PERIOD);
        }
      });
    }

    private emitLoadingProgress(progress: number, pendingRequests: number): void {
      this.socket.emit("domLoadingProgress", {
        progress: Math.round(progress),
        pendingRequests,
        userId: this.userId,
        timestamp: Date.now(),
      });
    }

    private async setupPageEventListeners(page: Page) {
        try {
          page.removeAllListeners('framenavigated');
          page.removeAllListeners('load');
          logger.debug('Removed existing page event listeners before re-registering');
        } catch (error: any) {
          logger.warn(`Error removing existing page listeners: ${error.message}`);
        }

        page.on('framenavigated', async (frame) => {
            if (frame === page.mainFrame()) {
                const currentUrl = page.url();
                if (this.shouldEmitUrlChange(currentUrl)) {
                    this.lastEmittedUrl = currentUrl;
                    this.socket.emit('urlChanged', {url: currentUrl, userId: this.userId});
                }
            }
        });

        // Handle page load events with retry mechanism
        page.on('load', async () => {
            const injectScript = async (): Promise<boolean> => {
                try {
                    await page.waitForLoadState('networkidle', { timeout: 5000 });

                    if (page.isClosed()) {
                      logger.debug('Page is closed, cannot inject script');
                      return false;
                    }

                    await page.evaluate(getInjectableScript());
                    return true;
                } catch (error: any) {
                    logger.log('warn', `Script injection attempt failed: ${error.message}`);
                    return false;
                }
            };

            const success = await injectScript();
            console.log("Script injection result:", success);
        });
    }

    private getUserAgent() {
        const userAgents = [
            'Mozilla/5.0 (Windows NT 10.0; Win64; x64) AppleWebKit/537.36 (KHTML, like Gecko) Chrome/116.0.5845.140 Safari/537.36',
            'Mozilla/5.0 (Windows NT 10.0; Win64; x64; rv:117.0) Gecko/20100101 Firefox/117.0',
            'Mozilla/5.0 (Windows NT 10.0; Win64; x64) AppleWebKit/537.36 (KHTML, like Gecko) Chrome/116.0.1938.81 Safari/537.36 Edg/116.0.1938.81',
            'Mozilla/5.0 (Windows NT 10.0; Win64; x64) AppleWebKit/537.36 (KHTML, like Gecko) Chrome/116.0.5845.96 Safari/537.36 OPR/101.0.4843.25',
            'Mozilla/5.0 (Windows NT 11.0; Win64; x64) AppleWebKit/537.36 (KHTML, like Gecko) Chrome/117.0.5938.62 Safari/537.36',
            'Mozilla/5.0 (Windows NT 10.0; Win64; x64; rv:118.0) Gecko/20100101 Firefox/118.0',
        ];

        return userAgents[Math.floor(Math.random() * userAgents.length)];
    }

  /**
 * Apply modern fingerprint-suite injection
 */
  private async applyEnhancedFingerprinting(context: BrowserContext): Promise<void> {
    try {
      try {
        const fingerprintGenerator = new FingerprintGenerator();
        const fingerprint = fingerprintGenerator.getFingerprint();
        const fingerprintInjector = new FingerprintInjector();

        await fingerprintInjector.attachFingerprintToPlaywright(context as any, fingerprint);

        logger.info("Enhanced fingerprinting applied successfully");
      } catch (fingerprintError: any) {
        logger.warn(`Modern fingerprint injection failed: ${fingerprintError.message}. Using existing protection.`);
      }
    } catch (error: any) {
      logger.error(`Enhanced fingerprinting failed: ${error.message}`);
      // Don't throw - fallback to basic functionality
    }
  }

    /**
     * An asynchronous constructor for asynchronously initialized properties.
     * Must be called right after creating an instance of RemoteBrowser class.
     * @param options remote browser options to be used when launching the browser
     * @returns {Promise<void>}
     */
    public initialize = async (userId: string): Promise<void> => {
        const MAX_RETRIES = 3;
        const OVERALL_INIT_TIMEOUT = 120000;
        let retryCount = 0;
        let success = false;

        this.socket.emit("dom-snapshot-loading", {
          userId: this.userId,
          timestamp: Date.now(),
        });
        this.emitLoadingProgress(0, 0);

        const initializationPromise = (async () => {
          while (!success && retryCount < MAX_RETRIES) {
            try {
<<<<<<< HEAD
              this.browser = <Browser>(await chromium.launch({
                headless: true,
                args: [
                  "--disable-blink-features=AutomationControlled",
                  "--disable-web-security",
                  "--disable-features=IsolateOrigins,site-per-process",
                  "--disable-site-isolation-trials",
                  "--disable-extensions",
                  "--no-sandbox",
                  "--disable-dev-shm-usage",
                  "--disable-gpu",
                  "--force-color-profile=srgb",
                  "--force-device-scale-factor=2",
                  "--ignore-certificate-errors",
                  "--mute-audio"
                ],
              }));

              if (!this.browser || this.browser.isConnected() === false) {
                throw new Error('Browser failed to launch or is not connected');
              }
=======
                this.browser = await connectToRemoteBrowser();
                
                if (!this.browser || this.browser.isConnected() === false) {
                    throw new Error('Browser failed to launch or is not connected');
                }
>>>>>>> a7b14cfe

              this.emitLoadingProgress(20, 0);

              const proxyConfig = await getDecryptedProxyConfig(userId);
              let proxyOptions: { server: string, username?: string, password?: string } = { server: '' };

              if (proxyConfig.proxy_url) {
                proxyOptions = {
                  server: proxyConfig.proxy_url,
                  ...(proxyConfig.proxy_username && proxyConfig.proxy_password && {
                    username: proxyConfig.proxy_username,
                    password: proxyConfig.proxy_password,
                  }),
                };
              }

<<<<<<< HEAD
              const contextOptions: any = {
                // viewport: { height: 400, width: 900 },
                // recordVideo: { dir: 'videos/' }
                // Force reduced motion to prevent animation issues
                reducedMotion: 'reduce',
                // Force JavaScript to be enabled
                javaScriptEnabled: true,
                // Set a reasonable timeout
                timeout: 50000,
                // Disable hardware acceleration
                forcedColors: 'none',
                isMobile: false,
                hasTouch: false,
                userAgent: this.getUserAgent(),
              };
=======
                await this.context.addInitScript({ path: './server/src/browser-management/classes/rrweb-bundle.js' });
                
                this.currentPage = await this.context.newPage();

                this.emitLoadingProgress(40, 0);

                await this.setupPageEventListeners(this.currentPage);
    
                const viewportSize = await this.currentPage.viewportSize();
                if (viewportSize) {
                    this.socket.emit('viewportInfo', {
                        width: viewportSize.width,
                        height: viewportSize.height,
                        userId: this.userId
                    });
                }
    
                try {
                    const blocker = await PlaywrightBlocker.fromLists(fetch, ['https://easylist.to/easylist/easylist.txt']);
                    await blocker.enableBlockingInPage(this.currentPage as any);
                    this.client = await this.currentPage.context().newCDPSession(this.currentPage);
                    await blocker.disableBlockingInPage(this.currentPage as any);
                    console.log('Adblocker initialized');
                } catch (error: any) {
                    console.warn('Failed to initialize adblocker, continuing without it:', error.message);
                    // Still need to set up the CDP session even if blocker fails
                    this.client = await this.currentPage.context().newCDPSession(this.currentPage);
                }
>>>>>>> a7b14cfe

              if (proxyOptions.server) {
                contextOptions.proxy = {
                  server: proxyOptions.server,
                  username: proxyOptions.username ? proxyOptions.username : undefined,
                  password: proxyOptions.password ? proxyOptions.password : undefined,
                };
              }

              await new Promise(resolve => setTimeout(resolve, 500));

              const contextPromise = this.browser.newContext(contextOptions);
              this.context = await Promise.race([
                contextPromise,
                new Promise<never>((_, reject) => {
                  setTimeout(() => reject(new Error('Context creation timed out after 15s')), 15000);
                })
              ]) as BrowserContext;

              await this.applyEnhancedFingerprinting(this.context);

              await this.context.addInitScript(
                `const defaultGetter = Object.getOwnPropertyDescriptor(
                        Navigator.prototype,
                        "webdriver"
                      ).get;
                      defaultGetter.apply(navigator);
                      defaultGetter.toString();
                      Object.defineProperty(Navigator.prototype, "webdriver", {
                        set: undefined,
                        enumerable: true,
                        configurable: true,
                        get: new Proxy(defaultGetter, {
                          apply: (target, thisArg, args) => {
                            Reflect.apply(target, thisArg, args);
                            return false;
                          },
                        }),
                      });
                      const patchedGetter = Object.getOwnPropertyDescriptor(
                        Navigator.prototype,
                        "webdriver"
                      ).get;
                      patchedGetter.apply(navigator);
                      patchedGetter.toString();`
              );

              await this.context.addInitScript({ path: './server/src/browser-management/classes/rrweb-bundle.js' });

              this.currentPage = await this.context.newPage();

              this.emitLoadingProgress(40, 0);

              await this.setupPageEventListeners(this.currentPage);

              try {
                const blocker = await PlaywrightBlocker.fromLists(fetch, ['https://easylist.to/easylist/easylist.txt']);
                await blocker.enableBlockingInPage(this.currentPage);
                this.client = await this.currentPage.context().newCDPSession(this.currentPage);
                await blocker.disableBlockingInPage(this.currentPage);
                console.log('Adblocker initialized');
              } catch (error: any) {
                console.warn('Failed to initialize adblocker, continuing without it:', error.message);
                // Still need to set up the CDP session even if blocker fails
                this.client = await this.currentPage.context().newCDPSession(this.currentPage);
              }

              this.emitLoadingProgress(60, 0);

              success = true;
              logger.log('debug', `Browser initialized successfully for user ${userId}`);
            } catch (error: any) {
              retryCount++;
              logger.log('error', `Browser initialization failed (attempt ${retryCount}/${MAX_RETRIES}): ${error.message}`);

              if (this.browser) {
                try {
                  await this.browser.close();
                } catch (closeError) {
                  logger.log('warn', `Failed to close browser during cleanup: ${closeError}`);
                }
                this.browser = null;
              }

              if (retryCount >= MAX_RETRIES) {
                throw new Error(`Failed to initialize browser after ${MAX_RETRIES} attempts: ${error.message}`);
              }

              await new Promise(resolve => setTimeout(resolve, 1000));
            }
          }
        })();

        const timeoutPromise = new Promise<never>((_, reject) => {
          setTimeout(() => reject(new Error(`Browser initialization timed out after ${OVERALL_INIT_TIMEOUT}ms`)), OVERALL_INIT_TIMEOUT);
        });

        await Promise.race([initializationPromise, timeoutPromise]);
    };

    /**
     * Captures a screenshot directly without running the workflow interpreter
     * @param settings Screenshot settings containing fullPage, type, etc.
     * @returns Promise<void>
     */
    public captureDirectScreenshot = async (settings: {
      fullPage: boolean;
      type: 'png' | 'jpeg';
      timeout?: number;
      animations?: 'disabled' | 'allow';
      caret?: 'hide' | 'initial';
      scale?: 'css' | 'device';
    }): Promise<void> => {
      if (!this.currentPage) {
        logger.error("No current page available for screenshot");
        this.socket.emit('screenshotError', {
          userId: this.userId,
          error: 'No active page available'
        });
        return;
      }

      try {
        this.socket.emit('screenshotCaptureStarted', {
          userId: this.userId,
          fullPage: settings.fullPage
        });

        const screenshotBuffer = await this.currentPage.screenshot({
          fullPage: settings.fullPage,
          type: settings.type || 'png',
          timeout: settings.timeout || 30000,
          animations: settings.animations || 'allow',
          caret: settings.caret || 'hide',
          scale: settings.scale || 'device'
        });

        const base64Data = screenshotBuffer.toString('base64');
        const mimeType = `image/${settings.type || 'png'}`;
        const dataUrl = `data:${mimeType};base64,${base64Data}`;

        this.socket.emit('directScreenshotCaptured', {
          userId: this.userId,
          screenshot: dataUrl,
          mimeType: mimeType,
          fullPage: settings.fullPage,
          timestamp: Date.now()
        });
      } catch (error) {
        logger.error('Failed to capture direct screenshot:', error);
        this.socket.emit('screenshotError', {
          userId: this.userId,
          error: error instanceof Error ? error.message : 'Unknown error occurred'
        });
      }
    };

    /**
     * Removes all socket event listeners
     */
    private removeAllSocketListeners(): void {
      try {
        this.socket.removeAllListeners('captureDirectScreenshot');
        this.socket.removeAllListeners('rerender');
        this.socket.removeAllListeners('settings');
        this.socket.removeAllListeners('changeTab');
        this.socket.removeAllListeners('addTab');
        this.socket.removeAllListeners('closeTab');
        this.socket.removeAllListeners('dom:scroll');

        logger.debug(`Removed all socket listeners for user ${this.userId}`);
      } catch (error: any) {
        logger.warn(`Error removing socket listeners: ${error.message}`);
      }
    }

    /**
     * Registers all event listeners needed for the recording editor session.
     * Should be called only once after the full initialization of the remote browser.
     * @returns void
     */
    public registerEditorEvents = (): void => {
      logger.log("debug", `Registering editor events for user: ${this.userId}`);

      this.removeAllSocketListeners();

      this.socket.on("captureDirectScreenshot", async (settings) => {
        await this.captureDirectScreenshot(settings);
      });

      this.socket.on("rerender", async () => {
        logger.debug(
          `General rerender event received, checking if for user ${this.userId}`
        );
        await this.makeAndEmitDOMSnapshot();
      });

      this.socket.on(
        "changeTab",
        async (tabIndex) => await this.changeTab(tabIndex)
      );

      this.socket.on("addTab", async () => {
        await this.currentPage?.context().newPage();
        const lastTabIndex = this.currentPage
          ? this.currentPage.context().pages().length - 1
          : 0;
        await this.changeTab(lastTabIndex);
      });

      this.socket.on("closeTab", async (tabInfo) => {
        const page = this.currentPage?.context().pages()[tabInfo.index];
        if (page) {
          if (tabInfo.isCurrent) {
            if (this.currentPage?.context().pages()[tabInfo.index + 1]) {
              await this.changeTab(tabInfo.index + 1);
            } else {
              await this.changeTab(tabInfo.index - 1);
            }
          }
          await page.close();
        }
      });
    };

    /**
     * Subscribe to DOM streaming - simplified version following screenshot pattern
     */
    public async subscribeToDOM(): Promise<void> {
      if (!this.client) {
        logger.warn("DOM streaming requires scraping browser with CDP client");
        return;
      }

      try {
        this.isDOMStreamingActive = true;
        logger.info("DOM streaming started successfully");

        this.setupScrollEventListener();
        this.setupPageChangeListeners();
      } catch (error) {
        logger.error("Failed to start DOM streaming:", error);
        this.isDOMStreamingActive = false;
      }
    }

    /**
     * CDP-based DOM snapshot creation using captured network resources
     */
    public async makeAndEmitDOMSnapshot(): Promise<void> {
      if (!this.currentPage || !this.isDOMStreamingActive) {
        return;
      }

      try {
        // Check if page is still valid and not closed
        if (this.currentPage.isClosed()) {
          logger.debug("Skipping DOM snapshot - page is closed");
          return;
        }

        // Double-check page state after network wait
        if (this.currentPage.isClosed()) {
          logger.debug("Skipping DOM snapshot - page closed during network wait");
          return;
        }

        // Get current scroll position
        const currentScrollInfo = await this.currentPage.evaluate(() => ({
          x: window.scrollX,
          y: window.scrollY,
          maxX: Math.max(
            0,
            document.documentElement.scrollWidth - window.innerWidth
          ),
          maxY: Math.max(
            0,
            document.documentElement.scrollHeight - window.innerHeight
          ),
          documentHeight: document.documentElement.scrollHeight,
        }));

        logger.info(
          `Creating rrweb snapshot at scroll position: ${currentScrollInfo.y}/${currentScrollInfo.maxY}`
        );

        // Update our tracked scroll position
        this.lastScrollPosition = {
          x: currentScrollInfo.x,
          y: currentScrollInfo.y,
        };

        // Final check before snapshot
        if (this.currentPage.isClosed()) {
          logger.debug("Skipping DOM snapshot - page closed before snapshot");
          return;
        }

        // Capture snapshot using rrweb
        const rawSnapshot = await this.currentPage.evaluate(() => {
          if (typeof window.rrwebSnapshot === "undefined") {
            throw new Error("rrweb-snapshot library not available");
          }

          return window.rrwebSnapshot.snapshot(document, {
            inlineImages: false,
            collectFonts: true,
          });
        });

        // Process the snapshot to proxy resources
        const processedSnapshot = await this.processRRWebSnapshot(rawSnapshot);

        // Add scroll position information
        const enhancedSnapshot = {
          ...processedSnapshot,
          scrollPosition: currentScrollInfo,
          captureTime: Date.now(),
        };

        // Emit the processed snapshot
        this.emitRRWebSnapshot(enhancedSnapshot);
      } catch (error) {
        // Handle navigation context destruction gracefully
        if (
          error instanceof Error &&
          (error.message.includes("Execution context was destroyed") ||
            error.message.includes("most likely because of a navigation") ||
            error.message.includes("Target closed"))
        ) {
          logger.debug("DOM snapshot skipped due to page navigation or closure");
          return;
        }

        logger.error("Failed to create rrweb snapshot:", error);
        this.socket.emit("dom-mode-error", {
          userId: this.userId,
          message: "Failed to create rrweb snapshot",
          error: error instanceof Error ? error.message : String(error),
          timestamp: Date.now(),
        });
      }
    }

    /**
     * Emit DOM snapshot to client - following screenshot pattern
     */
    private emitRRWebSnapshot(processedSnapshot: ProcessedSnapshot): void {
      this.socket.emit("domcast", {
        snapshotData: processedSnapshot,
        userId: this.userId,
        timestamp: Date.now(),
      });
    }

    /**
     * Stop DOM streaming - following dom snapshot pattern
     */
    private async stopDOM(): Promise<void> {
      this.isDOMStreamingActive = false;

      if (this.domUpdateInterval) {
        clearInterval(this.domUpdateInterval);
        this.domUpdateInterval = null;
      }

      if (this.networkRequestTimeout) {
        clearTimeout(this.networkRequestTimeout);
        this.networkRequestTimeout = null;
      }

      this.pendingNetworkRequests = [];

      logger.info("DOM streaming stopped successfully");
    }

    /**rrweb-bundle
     * Terminates the dom snapshot session and closes the remote browser.
     * If an interpretation was running it will be stopped.
     * @returns {Promise<void>}
     */
    public async switchOff(): Promise<void> {
      this.isDOMStreamingActive = false;

      if (this.domUpdateInterval) {
        clearInterval(this.domUpdateInterval);
        this.domUpdateInterval = null;
      }

      if (this.memoryCleanupInterval) {
        clearInterval(this.memoryCleanupInterval);
        this.memoryCleanupInterval = null;
      }

      if (this.memoryManagementInterval) {
        clearInterval(this.memoryManagementInterval);
        this.memoryManagementInterval = null;
      }

      if (this.progressInterval) {
        clearInterval(this.progressInterval);
        this.progressInterval = null;
      }

      if (this.snapshotDebounceTimeout) {
        clearTimeout(this.snapshotDebounceTimeout);
        this.snapshotDebounceTimeout = null;
      }

      if (this.networkRequestTimeout) {
        clearTimeout(this.networkRequestTimeout);
        this.networkRequestTimeout = null;
      }

      this.removeAllSocketListeners();

      try {
        if (this.currentPage) {
          const isClosed = this.currentPage.isClosed();
          if (!isClosed) {
            this.currentPage.removeAllListeners();
            logger.debug('Removed all page event listeners');
          } else {
            logger.debug('Page already closed, skipping listener removal');
          }
        }
      } catch (error: any) {
        logger.warn(`Error removing page listeners: ${error.message}`);
      }

      // Clean up Generator listeners to prevent memory leaks
      if (this.generator) {
        try {
          this.generator.cleanup();
          logger.debug('Generator cleanup completed');
        } catch (error: any) {
          logger.warn(`Error cleaning up generator: ${error.message}`);
        }
      }

      // Stop interpretation with individual error handling (also calls clearState which removes pausing listeners)
      try {
        await this.interpreter.stopInterpretation();
      } catch (error) {
        logger.error("Error stopping interpretation during shutdown:", error);
      }

      // Stop DOM streaming with individual error handling
      try {
        await this.stopDOM();
      } catch (error) {
        logger.error("Error stopping DOM during shutdown:", error);
      }

      try {
        if (this.client && this.currentPage && !this.currentPage.isClosed()) {
          const detachPromise = this.client.detach();
          const timeoutPromise = new Promise((_, reject) =>
            setTimeout(() => reject(new Error('CDP detach timeout')), 5000)
          );
          await Promise.race([detachPromise, timeoutPromise]);
          logger.debug('CDP session detached successfully');
        }
      } catch (error: any) {
        logger.warn(`Error detaching CDP session: ${error.message}`);
      } finally {
        this.client = null;
      }

      try {
        if (this.currentPage && !this.currentPage.isClosed()) {
          const closePromise = this.currentPage.close();
          const timeoutPromise = new Promise((_, reject) =>
            setTimeout(() => reject(new Error('Page close timeout')), 5000)
          );
          await Promise.race([closePromise, timeoutPromise]);
          logger.debug('Current page closed successfully');
        }
      } catch (error: any) {
        logger.warn(`Error closing current page: ${error.message}`);
      } finally {
        this.currentPage = null;
      }

      try {
        if (this.context) {
          const contextClosePromise = this.context.close();
          const timeoutPromise = new Promise((_, reject) =>
            setTimeout(() => reject(new Error('Context close timeout')), 5000)
          );
          await Promise.race([contextClosePromise, timeoutPromise]);
          logger.debug('Browser context closed successfully');
        }
      } catch (error: any) {
        logger.warn(`Error closing browser context: ${error.message}`);
      } finally {
        this.context = null;
      }

      try {
        if (this.browser) {
          const browserClosePromise = this.browser.close();
          const timeoutPromise = new Promise((_, reject) =>
            setTimeout(() => reject(new Error('Browser close timeout')), 5000)
          );
          await Promise.race([browserClosePromise, timeoutPromise]);
          logger.debug('Browser closed successfully');
        }
      } catch (error: any) {
        logger.error("Error during browser close:", error);
      } finally {
        this.browser = null;
      }
    }

    /**
     * Updates the active socket instance.
     * This will update all registered events for the socket and
     * all the properties using the socket.
     * @param socket socket.io socket instance used to communicate with the client side
     * @returns void
     */
    public updateSocket = (socket: Socket): void => {
        this.socket = socket;
        this.registerEditorEvents();
        this.generator?.updateSocket(socket);
        this.interpreter?.updateSocket(socket);

        if (this.isDOMStreamingActive) {
          this.setupScrollEventListener();
        }
    };

    /**
     * Starts the interpretation of the currently generated workflow.
     * @returns {Promise<void>}
     */
    public interpretCurrentRecording = async (): Promise<void> => {
        logger.log('debug', 'Starting interpretation in the editor');
        if (this.generator) {
            const workflow = this.generator.AddGeneratedFlags(this.generator.getWorkflowFile());
            await this.initializeNewPage();
            if (this.currentPage) {
                // this.currentPage.setViewportSize({ height: 400, width: 900 });
                const params = this.generator.getParams();
                if (params) {
                    this.interpreterSettings.params = params.reduce((acc, param) => {
                        if (this.interpreterSettings.params && Object.keys(this.interpreterSettings.params).includes(param)) {
                            return { ...acc, [param]: this.interpreterSettings.params[param] };
                        } else {
                            return { ...acc, [param]: '', }
                        }
                    }, {})
                }
                logger.log('debug', `Starting interpretation with settings: ${JSON.stringify(this.interpreterSettings, null, 2)}`);
                await this.interpreter.interpretRecordingInEditor(
                    workflow, this.currentPage,
                    (newPage: Page) => this.currentPage = newPage,
                    this.interpreterSettings
                );
                // clear the active index from generator
                this.generator.clearLastIndex();
            } else {
                logger.log('error', 'Could not get a new page, returned undefined');
            }
        } else {
            logger.log('error', 'Generator is not initialized');
        }
    };

    /**
     * Returns the current page instance.
     * @returns {Page | null | undefined}
     */
    public getCurrentPage = (): Page | null | undefined => {
        return this.currentPage;
    };

    /**
     * Changes the active page to the page instance on the given index
     * available in pages array on the {@link BrowserContext}.
     * Automatically stops the screencast session on the previous page and starts the new one.
     * @param tabIndex index of the page in the pages array on the {@link BrowserContext}
     * @returns {Promise<void>}
     */
    private changeTab = async (tabIndex: number): Promise<void> => {
        const page = this.currentPage?.context().pages()[tabIndex];
        if (page) {
            await this.stopDOM();
            this.currentPage = page;

            await this.setupPageEventListeners(this.currentPage);

            //await this.currentPage.setViewportSize({ height: 400, width: 900 })
            this.client = await this.currentPage.context().newCDPSession(this.currentPage);
           // Include userId in the URL change event
            this.socket.emit('urlChanged', { 
                url: this.currentPage.url(),
                userId: this.userId
            });
            if (this.isDOMStreamingActive) {
              await this.makeAndEmitDOMSnapshot();
              await this.subscribeToDOM();
            }
        } else {
            logger.log('error', `${tabIndex} index out of range of pages`)
        }
    }

    /**
     * Internal method for a new page initialization. Subscribes this page to the screencast.
     * @param options optional page options to be used when creating a new page
     * @returns {Promise<void>}
     */
    private initializeNewPage = async (options?: Object): Promise<void> => {
        const newPage = options ? await this.browser?.newPage(options)
            : await this.browser?.newPage();
        await newPage?.setExtraHTTPHeaders({
            'User-Agent': 'Mozilla/5.0 (Windows NT 10.0; Win64; x64) AppleWebKit/537.36 (KHTML, like Gecko) Chrome/58.0.3029.110 Safari/537.3'
        });

        await this.currentPage?.close();
        this.currentPage = newPage;
        if (this.currentPage) {
            await this.setupPageEventListeners(this.currentPage);

            await this.subscribeToDOM();
        } else {
            logger.log('error', 'Could not get a new page, returned undefined');
        }
    };
}<|MERGE_RESOLUTION|>--- conflicted
+++ resolved
@@ -13,12 +13,9 @@
 import { WorkflowInterpreter } from "../../workflow-management/classes/Interpreter";
 import { getDecryptedProxyConfig } from '../../routes/proxy';
 import { getInjectableScript } from 'idcac-playwright';
-<<<<<<< HEAD
 import { FingerprintInjector } from "fingerprint-injector";
 import { FingerprintGenerator } from "fingerprint-generator";
-=======
 import { connectToRemoteBrowser } from '../browserConnection';
->>>>>>> a7b14cfe
 
 declare global {
   interface Window {
@@ -460,35 +457,11 @@
         const initializationPromise = (async () => {
           while (!success && retryCount < MAX_RETRIES) {
             try {
-<<<<<<< HEAD
-              this.browser = <Browser>(await chromium.launch({
-                headless: true,
-                args: [
-                  "--disable-blink-features=AutomationControlled",
-                  "--disable-web-security",
-                  "--disable-features=IsolateOrigins,site-per-process",
-                  "--disable-site-isolation-trials",
-                  "--disable-extensions",
-                  "--no-sandbox",
-                  "--disable-dev-shm-usage",
-                  "--disable-gpu",
-                  "--force-color-profile=srgb",
-                  "--force-device-scale-factor=2",
-                  "--ignore-certificate-errors",
-                  "--mute-audio"
-                ],
-              }));
+              this.browser = await connectToRemoteBrowser();
 
               if (!this.browser || this.browser.isConnected() === false) {
-                throw new Error('Browser failed to launch or is not connected');
+                  throw new Error('Browser failed to launch or is not connected');
               }
-=======
-                this.browser = await connectToRemoteBrowser();
-                
-                if (!this.browser || this.browser.isConnected() === false) {
-                    throw new Error('Browser failed to launch or is not connected');
-                }
->>>>>>> a7b14cfe
 
               this.emitLoadingProgress(20, 0);
 
@@ -505,7 +478,6 @@
                 };
               }
 
-<<<<<<< HEAD
               const contextOptions: any = {
                 // viewport: { height: 400, width: 900 },
                 // recordVideo: { dir: 'videos/' }
@@ -521,36 +493,6 @@
                 hasTouch: false,
                 userAgent: this.getUserAgent(),
               };
-=======
-                await this.context.addInitScript({ path: './server/src/browser-management/classes/rrweb-bundle.js' });
-                
-                this.currentPage = await this.context.newPage();
-
-                this.emitLoadingProgress(40, 0);
-
-                await this.setupPageEventListeners(this.currentPage);
-    
-                const viewportSize = await this.currentPage.viewportSize();
-                if (viewportSize) {
-                    this.socket.emit('viewportInfo', {
-                        width: viewportSize.width,
-                        height: viewportSize.height,
-                        userId: this.userId
-                    });
-                }
-    
-                try {
-                    const blocker = await PlaywrightBlocker.fromLists(fetch, ['https://easylist.to/easylist/easylist.txt']);
-                    await blocker.enableBlockingInPage(this.currentPage as any);
-                    this.client = await this.currentPage.context().newCDPSession(this.currentPage);
-                    await blocker.disableBlockingInPage(this.currentPage as any);
-                    console.log('Adblocker initialized');
-                } catch (error: any) {
-                    console.warn('Failed to initialize adblocker, continuing without it:', error.message);
-                    // Still need to set up the CDP session even if blocker fails
-                    this.client = await this.currentPage.context().newCDPSession(this.currentPage);
-                }
->>>>>>> a7b14cfe
 
               if (proxyOptions.server) {
                 contextOptions.proxy = {
