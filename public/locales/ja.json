{
  "login": {
        "title": "お帰りなさい！",
        "email": "勤務先メールアドレスを入力",
        "password": "パスワード",
        "button": "ログイン",
        "loading": "読み込み中",
        "register_prompt": "アカウントをお持ちでないですか？",
        "register_link": "登録する",
        "welcome_notification": "Maxunへようこそ！",
        "validation": {
            "required_fields": "メールアドレスとパスワードは必須です",
            "password_length": "パスワードは6文字以上である必要があります"
        },
        "error": {
            "user_not_found": "ユーザーが存在しません",
            "invalid_credentials": "メールアドレスまたはパスワードが無効です",
            "server_error": "ログインに失敗しました。後でもう一度お試しください",
            "generic": "エラーが発生しました。もう一度お試しください"
        }
  },
  "register": {
        "title": "アカウントを登録する",
        "email": "勤務先メールアドレスを入力",
        "password": "パスワード",
        "button": "登録する",
        "loading": "読み込み中",
        "register_prompt": "既にアカウントをお持ちですか？",
        "login_link": "ログイン",
        "welcome_notification": "Maxunへようこそ！",
        "validation": {
            "email_required": "メールアドレスは必須です",
            "password_requirements": "パスワードは6文字以上である必要があります"
        },
        "error": {
            "user_exists": "このメールアドレスは既に登録されています",
            "creation_failed": "アカウントを作成できませんでした",
            "server_error": "サーバーエラーが発生しました",
            "generic": "登録に失敗しました。もう一度お試しください"
        }
  },
  "recordingtable": {
        "run": "実行",
        "name": "名前",
        "schedule": "スケジュール",
        "integrate": "統合",
        "settings": "設定",
        "options": "オプション",
        "heading": "私のロボット",
        "new": "ロボットを作成",
        "search_criteria": "検索条件を調整してみてください",
        "placeholder": {
            "title": "始める準備ができました",
            "body": "作成したロボットはここに表示されます。「ロボットを作成」をクリックして始めましょう！",
            "search": "検索に一致するロボットはありません"
        },
        "modal": {
            "title": "URLを入力してください",
            "login_title": "このサイトはログインが必要ですか?",
            "label": "URL",
            "button": "録画を開始"
        },
        "retrain": "再学習",
        "edit": "編集",
        "delete": "削除",
        "duplicate": "複製",
        "search": "ロボットを検索...",
        "warning_modal": {
            "title": "アクティブなブラウザが検出されました",
            "message": "既にブラウザ録画セッションが実行されています。破棄して新しい録画を作成しますか？",
            "discard_and_create": "破棄して新規作成",
            "cancel": "キャンセル"
        },
        "notifications": {
            "delete_warning": "ロボットには関連する実行があります。ロボットを削除するには、まず実行を削除してください",
            "delete_success": "ロボットが正常に削除されました",
            "auth_success": "ロボットの認証に成功しました",
            "browser_limit_warning": "リモートブラウザは現在ビジー状態です。数分お待ちいただいてから再度お試しください"
        }
  },
  "mainmenu": {
        "recordings": "ロボット",
        "runs": "実行",
        "proxy": "プロキシ",
        "apikey": "APIキー",
        "feedback": "Maxunクラウドに参加する",
        "apidocs": "WebサイトからAPI"
  },
  "runstable": {
        "runs": "すべての実行",
        "runStatus": "ステータス",
        "runName": "名前",
        "name": "名前",
        "startedAt": "開始日時",
        "finishedAt": "終了日時",
        "delete": "削除",
        "settings": "設定",
        "search": "実行を検索...",
        "sort_tooltip": "クリックして並べ替え",
        "placeholder": {
            "title": "実行が見つかりません",
<<<<<<< HEAD
            "body": "ここにはすべてのロボットの実行が表示されます。ロボットがアクティブになると、その実行がここに記録されます。",
            "search": "あなたの検索に一致する実行はありません"
=======
            "body": "すべてのロボットの実行はここに表示されます。ロボットがアクティブになると、その実行はここに記録されます。",
            "search": "検索に一致する実行はありません"
>>>>>>> d0e1c9b8
        },
        "notifications": {
            "no_runs": "実行が見つかりません。もう一度お試しください。",
            "delete_success": "実行が正常に削除されました"
        }
  },
  "proxy": {
        "title": "プロキシ設定",
        "tab_standard": "標準プロキシ",
        "tab_rotation": "自動プロキシローテーション",
        "server_url": "プロキシサーバーURL",
        "server_url_helper": "すべてのロボットで使用するプロキシ。HTTPとSOCKSプロキシがサポートされています。例：http://myproxy.com:3128 または socks5://myproxy.com:3128。短縮形 myproxy.com:3128 はHTTPプロキシとして扱われます。",
        "requires_auth": "認証が必要ですか？",
        "username": "ユーザー名",
        "password": "パスワード",
        "add_proxy": "プロキシを追加",
        "test_proxy": "プロキシをテスト",
        "remove_proxy": "プロキシを削除",
        "table": {
            "proxy_url": "プロキシURL",
            "requires_auth": "認証が必要"
        },
        "coming_soon": "近日公開 - オープンソース（基本ローテーション）とクラウド（高度なローテーション）。インフラストラクチャを管理したくない場合は、クラウドの待機リストに参加して早期アクセスを取得してください。",
        "join_waitlist": "Maxun Cloud待機リストに参加",
        "alert": {
            "title": "プロキシにユーザー名とパスワードが必要な場合は、必ずプロキシURLとは別に指定してください。",
            "right_way": "正しい方法",
            "wrong_way": "間違った方法",
            "proxy_url": "プロキシURL：",
            "username": "ユーザー名：",
            "password": "パスワード："
        },
        "notifications": {
            "config_success": "プロキシ設定が正常に送信されました",
            "config_error": "プロキシ設定の送信に失敗しました。もう一度お試しください。",
            "test_success": "プロキシ設定は正常に動作しています",
            "test_error": "プロキシ設定のテストに失敗しました。もう一度お試しください。",
            "fetch_success": "プロキシ設定の取得に成功しました",
            "remove_success": "プロキシ設定が正常に削除されました",
            "remove_error": "プロキシ設定の削除に失敗しました。もう一度お試しください。"
        }
    },
    "apikey": {
        "title": "APIキーの管理",
        "default_name": "Maxun APIキー",
        "table": {
            "name": "APIキー名",
            "key": "APIキー",
            "actions": "アクション"
        },
        "actions": {
            "copy": "コピー",
            "show": "表示",
            "hide": "非表示",
            "delete": "削除"
        },
        "no_key_message": "APIキーはまだ生成されていません。",
        "generate_button": "APIキーを生成",
        "notifications": {
            "fetch_error": "APIキーの取得に失敗しました - {{error}}",
            "generate_success": "APIキーの生成に成功しました",
            "generate_error": "APIキーの生成に失敗しました - {{error}}",
            "delete_success": "APIキーの削除に成功しました",
            "delete_error": "APIキーの削除に失敗しました - {{error}}",
            "copy_success": "APIキーのコピーに成功しました"
        }
    },
    "action_description": {
        "text": {
            "title": "テキストを取得",
            "description": "抽出したいテキストにカーソルを合わせ、クリックして選択してください"
        },
        "screenshot": {
            "title": "スクリーンショットを取得",
            "description": "現在のページの部分的または全体のスクリーンショットを取得します。"
        },
        "list": {
            "title": "リストを取得",
            "description": "抽出したいリストにカーソルを合わせてください。選択後、選択したリスト内のすべてのテキストにカーソルを合わせることができます。クリックして選択してください。"
        },
        "default": {
            "title": "どのデータを抽出しますか？",
            "description": "ロボットは1つまたは複数のアクションを実行できます。以下のオプションから選択してください。"
        },
        "list_stages": {
            "initial": "抽出したいリストとその中のテキストを選択してください",
            "pagination": "ロボットがリストの残りをどのように取得するか選択してください",
            "limit": "抽出するアイテムの数を選択してください",
            "complete": "取得が完了しました"
        },
        "actions": {
            "text": "テキストを取得",
            "list": "リストを取得",
            "screenshot": "スクリーンショットを取得"
        }
    },
    "right_panel": {
        "buttons": {
            "capture_list": "リストを取得",
            "capture_text": "テキストを取得",
            "capture_screenshot": "スクリーンショットを取得",
            "confirm": "確認",
            "discard": "破棄",
            "confirm_capture": "取得を確認",
            "confirm_pagination": "確認",
            "confirm_limit": "確認",
            "confirm_reset": "確認",
            "finish_capture": "取得を完了",
            "back": "戻る",
            "reset": "リセット",
            "finish": "完了",
            "cancel": "キャンセル",
            "delete": "削除"
        },
        "screenshot": {
            "capture_fullpage": "フルページを取得",
            "capture_visible": "表示部分を取得",
            "display_fullpage": "フルページスクリーンショットを撮影",
            "display_visible": "表示部分のスクリーンショットを撮影"
        },
        "pagination": {
            "title": "次のリスト項目をページ上でどのように見つけますか？",
            "click_next": "次へをクリックして次のページへ移動",
            "click_load_more": "もっと読み込むをクリックして項目を追加",
            "scroll_down": "下にスクロールして項目を追加",
            "scroll_up": "上にスクロールして項目を追加",
            "none": "これ以上読み込む項目はありません"
        },
        "limit": {
            "title": "抽出する最大行数はいくつですか？",
            "custom": "カスタム",
            "enter_number": "数値を入力"
        },
        "fields": {
            "label": "ラベル",
            "data": "データ",
            "field_label": "フィールドラベル",
            "field_data": "フィールドデータ"
        },
        "messages": {
            "list_selected": "リストが正常に選択されました",
            "list_empty": "リストが選択されました。リスト内のフィールドを選択してください。"
        },
        "errors": {
            "select_pagination": "ページネーションタイプを選択してください。",
            "select_pagination_element": "まずページネーション要素を選択してください。",
            "select_limit": "制限を選択するかカスタム制限を入力してください。",
            "invalid_limit": "有効な制限を入力してください。",
            "confirm_text_fields": "すべてのテキストフィールドを確認してください",
            "unable_create_settings": "リスト設定を作成できません。リストのフィールドを定義したことを確認してください。",
            "capture_text_discarded": "テキスト取得が破棄されました",
            "capture_list_discarded": "リスト取得が破棄されました",
            "label_required": "ラベルは空にできません",
            "duplicate_label": "このラベルは既に存在します。固有のラベルを使用してください。",
            "no_text_captured": "確認する前にテキスト要素をハイライトして選択してください。",
            "capture_list_first": "まずリストの上にカーソルを置き、その中のテキストフィールドを選択してください",
            "confirm_all_list_fields": "続行する前にすべてのキャプチャされたリストフィールドを確認してください"
        },
        "tooltips": {
            "capture_list_first": "リストの上にカーソルを置き、その中のテキストフィールドを選択してください",
            "confirm_all_list_fields": "すべてのキャプチャされたリストフィールドを確認してください"
        }
    },
    "save_recording": {
        "title": "ロボットを保存",
        "robot_name": "ロボット名",
        "buttons": {
            "save": "保存",
            "confirm": "確認"
        },
        "notifications": {
            "save_success": "ロボットの保存に成功しました",
            "retrain_success": "ロボットの再トレーニングに成功しました",
            "save_error": "ロボットの保存中にエラーが発生しました"
        },
        "errors": {
            "user_not_logged": "ユーザーがログインしていません。録画を保存できません。",
            "exists_warning": "この名前のロボットは既に存在します。ロボットの上書きを確認してください。",
            "no_actions_performed": "ロボットを保存できません。保存する前に少なくとも1つのキャプチャアクションを実行してください。"
        },
        "tooltips": {
            "saving": "ワークフローを最適化して保存中"
        }
    },
    "browser_recording": {
        "modal": {
            "confirm_discard": "録画を破棄してもよろしいですか？",
            "confirm_reset": "リセットしてもよろしいですか？",
            "reset_warning": "これにより、現在のセッションの以前のキャプチャがすべてクリアされます。同じ Web サイトの記録セッションが再開されます。"
        },
        "notifications": {
            "terminated": "現在の録画は終了しました",
            "environment_reset": "ブラウザー環境がリセットされました",
            "reset_successful": "すべてのキャプチャーを正常にリセットし、初期状態に戻りました"
        }
    },
    "interpretation_log": {
        "titles": {
            "output_preview": "出力データプレビュー",
            "screenshot": "スクリーンショット"
        },
        "messages": {
            "additional_rows": "記録が完了すると、追加のデータ行が抽出されます。",
            "successful_training": "ロボットのアクショントレーニングが成功しました！下のボタンをクリックすると、ロボットが抽出するデータのプレビューが表示されます。",
            "no_selection": "まだ抽出対象が選択されていません。選択すると、ロボットがここで選択内容のプレビューを表示します。"
        },
        "data_sections": {
            "binary_received": "---------- バイナリ出力データを受信 ----------",
            "serializable_received": "---------- シリアライズ可能な出力データを受信 ----------",
            "mimetype": "MIMEタイプ: ",
            "image_below": "画像は以下に表示されます：",
            "separator": "--------------------------------------------------"
        },
        "notifications": {
            "reset_success": "出力プレビューが正常にリセットされました"
        }
    },
    "interpretation_buttons": {
        "buttons": {
            "preview": "出力データのプレビューを取得",
            "reset": "リセット",
            "yes": "はい",
            "no": "いいえ"
        },
        "messages": {
            "extracting": "データを抽出しています...お待ちください",
            "restart_required": "録画を更新した後、解釈を再起動してください",
            "run_finished": "実行完了",
            "run_failed": "実行の開始に失敗しました"
        },
        "modal": {
            "use_previous": "この操作の条件として前回の選択を使用しますか？",
            "previous_action": "前回の操作: ",
            "element_text": "テキスト要素 "
        },
        "notifications": {
            "reset_success": "出力プレビューが正常にリセットされました"
        }
    },
    "recording_page": {
        "loader": {
            "browser_startup": "ブラウザを起動中...しっかり握って"
        }
    },
    "integration_settings": {
        "title": "連携設定",
        "descriptions": {
            "authenticated_as": "認証済み: {{email}}"
        },
        "buttons": {
            "submit": "送信",
            "remove_integration": "連携を解除"
        },
        "google": {
            "title": "Google シートと連携",
            "descriptions": {
                "sync_info": "このオプションを有効にすると、このロボットがタスクを正常に実行するたびに、取得したデータがGoogle シートに追加されます。",
                "authenticated_as": "認証済み: {{email}}"
            },
            "alerts": {
                "success": {
                    "title": "Google シートの連携に成功しました。",
                    "content": "このロボットが正常に実行されるたびに、取得したデータが{{sheetName}}という名前のGoogle シートに追加されます。データの更新を確認できます",
                    "here": "こちら",
                    "note": "注意:",
                    "sync_limitation": "Google シートとの連携前に抽出されたデータはGoogle シートに同期されません。連携後に抽出されたデータのみが同期されます。"
                }
            },
            "buttons": {
                "authenticate": "Googleで認証",
                "fetch_sheets": "Google スプレッドシートを取得",
                "remove_integration": "連携を解除",
                "submit": "送信"
            },
            "fields": {
                "select_sheet": "Google シートを選択",
                "selected_sheet": "選択したシート: {{name}} (ID: {{id}})"
            },
            "errors": {
                "auth_error": "Googleでの認証エラー",
                "fetch_error": "スプレッドシートファイルの取得エラー: {{message}}",
                "update_error": "Google シートIDの更新エラー: {{message}}",
                "remove_error": "Google シート連携の解除エラー: {{message}}"
            },
            "notifications": {
                "sheet_selected": "Google シートが正常に選択されました",
                "integration_removed": "Google シートの連携が正常に解除されました"
            }
        },
        "airtable": {
            "title": "Airtableと連携",
            "descriptions": {
                "sync_info": "このオプションを有効にすると、このロボットがタスクを正常に実行するたびに、取得したデータがAirtableに追加されます。",
                "authenticated_as": "Airtableで認証に成功しました。統合するベースとテーブルを選択できるようになりました。"
            },
            "alerts": {
                "success": {
                    "title": "Airtable ベースの統合に成功",
                    "content": "このロボットが正常な実行を作成するたびに、キャプチャされたデータが {{baseName}} ベースと {{tableName}} テーブルに追加されます。更新情報を確認できます",
                    "here": "こちら",
                    "note": "注意:",
                    "sync_limitation": "連携後に取得されたデータのみがAirtableに同期されます。"
                }
            },
            "buttons": {
                "authenticate": "Airtableと接続",
                "fetch_bases": "Airtableベースを取得",
                "fetch_tables": "Airtableテーブルを取得",
                "remove_integration": "連携を解除",
                "submit": "ベースとテーブルを選択"
            },
            "fields": {
                "select_base": "Airtableベースを選択",
                "select_table": "Airtableテーブルを選択",
                "selected_base": "選択したベース: {{name}}",
                "selected_table": "選択したテーブル: {{name}}"
            },
            "errors": {
                "auth_error": "Airtableでの認証エラー",
                "fetch_error": "Airtableベースの取得エラー: {{message}}",
                "fetch_tables_error": "Airtableテーブルの取得エラー: {{message}}",
                "update_error": "Airtableベースの更新エラー: {{message}}",
                "remove_error": "Airtable連携の解除エラー: {{message}}"
            },
            "notifications": {
                "base_selected": "Airtableベースが正常に選択されました",
                "table_selected": "Airtableテーブルが正常に選択されました",
                "integration_removed": "Airtable連携が正常に解除されました"
            }
        }
    },
    "robot_duplication": {
        "title": "ロボットを複製",
        "descriptions": {
            "purpose": "ロボットの複製は、同じ構造のページからデータを抽出する際に便利です。",
            "example": "例：{{url1}}用のロボットを作成した場合、ロボットを一から作り直すことなく、{{url2}}のような類似のページをスクレイピングするために複製できます。",
            "warning": "⚠️ 新しいページが元のページと同じ構造であることを確認してください。"
        },
        "fields": {
            "target_url": "ロボットのターゲットURL"
        },
        "buttons": {
            "duplicate": "ロボットを複製",
            "cancel": "キャンセル"
        },
        "notifications": {
            "robot_not_found": "ロボットの詳細が見つかりません。もう一度お試しください。",
            "url_required": "ターゲットURLが必要です。",
            "duplicate_success": "ロボットが正常に複製されました。",
            "duplicate_error": "ターゲットURLの更新に失敗しました。もう一度お試しください。",
            "unknown_error": "ターゲットURLの更新中にエラーが発生しました。"
        }
    },
    "robot_settings": {
        "title": "ロボット設定",
        "target_url": "ロボットのターゲットURL",
        "robot_id": "ロボットID",
        "robot_limit": "ロボットの制限",
        "created_by_user": "作成したユーザー",
        "created_at": "作成日時",
        "errors": {
            "robot_not_found": "ロボットの詳細が見つかりませんでした。もう一度試してください。"
        },
        "buttons": {
            "close": "閉じる"
        }
    },
    "robot_edit": {
        "title": "ロボットを編集",
        "change_name": "ロボット名の変更",
        "robot_limit": "ロボットの制限",
        "save": "変更を保存",
        "cancel": "キャンセル",
        "notifications": {
            "update_success": "ロボットが正常に更新されました。",
            "update_failed": "ロボットの更新に失敗しました。もう一度試してください。",
            "update_error": "ロボットの更新中にエラーが発生しました。"
        }
    },
    "schedule_settings": {
        "title": "スケジュール設定",
        "run_every": "実行間隔",
        "start_from": "開始日",
        "on_day": "日付",
        "at_around": "時刻",
        "timezone": "タイムゾーン",
        "buttons": {
            "delete_schedule": "スケジュールを削除",
            "save_schedule": "スケジュールを保存",
            "cancel": "キャンセル"
        },
        "labels": {
            "in_between": "間隔",
            "run_once_every": "実行間隔",
            "start_from_label": "開始日",
            "on_day_of_month": "月の日付",
            "on_day": {
            "st": "日",
            "nd": "日",
            "rd": "日",
            "th": "日"
            }
        }
    },
    "main_page": {
        "notifications": {
            "interpretation_success": "ロボット{{name}}の解釈に成功しました",
            "interpretation_failed": "ロボット{{name}}の解釈に失敗しました",
            "run_started": "ロボット{{name}}を実行中",
            "run_start_failed": "ロボット{{name}}の実行に失敗しました",
            "schedule_success": "ロボット{{name}}のスケジュールが正常に設定されました",
            "schedule_failed": "ロボット{{name}}のスケジュール設定に失敗しました",
            "abort_success": "ロボット{{name}}の解釈を中止しました",
            "abort_failed": "ロボット{{name}}の解釈中止に失敗しました",
            "abort_initiated": "ロボット {{name}} の解釈を中止しています"
        },
        "menu": {
            "recordings": "ロボット",
            "runs": "実行",
            "proxy": "プロキシ",
            "apikey": "APIキー"
        }
    },
    "browser_window": {
        "attribute_modal": {
            "title": "属性を選択",
            "notifications": {
                "list_select_success": "リストが正常に選択されました。抽出するテキストデータを選択してください。",
                "pagination_select_success": "ページネーション要素が正常に選択されました。"
            }
        },
        "attribute_options": {
            "anchor": {
                "text": "テキスト: {{text}}",
                "url": "URL: {{url}}"
            },
            "image": {
                "alt_text": "代替テキスト: {{altText}}",
                "image_url": "画像URL: {{imageUrl}}"
            },
            "default": {
                "text": "テキスト: {{text}}"
            }
        }
    },
    "runs_table": {
        "run_type_chips": {
            "manual_run": "手動実行",
            "scheduled_run": "スケジュール実行",
            "api": "API",
            "unknown_run_type": "不明な実行タイプ"
        },
        "run_status_chips": {
            "success": "成功",
            "running": "実行中",
            "scheduled": "スケジュール済み",
            "queued": "キューに入れました",
            "failed": "失敗",
            "aborted": "中止されました"
        },
        "run_settings_modal": {
            "title": "実行設定",
            "labels": {
                "run_id": "実行ID",
                "run_by_user": "ユーザーによる実行",
                "run_by_schedule": "スケジュールによる実行",
                "run_by_api": "APIによる実行",
                "run_type": "実行タイプ"
            }
        }
    },
    "run_content": {
        "tabs": {
            "output_data": "出力データ",
            "log": "ログ"
        },
        "buttons": {
            "stop": "停止"
        },
        "loading": "データを読み込み中...",
        "empty_output": "出力データがありません",
        "captured_data": {
            "title": "キャプチャしたデータ",
            "download_csv": "CSVをダウンロード",
            "view_full": "完全なデータを表示",
            "items": "アイテム",
            "schema_title": "キャプチャしたテキスト",
            "list_title": "キャプチャしたリスト"
        },
        "captured_screenshot": {
            "title": "キャプチャしたスクリーンショット",
            "download": "ダウンロード",
            "render_failed": "スクリーンショットのレンダリングに失敗しました"
        }
    },
    "navbar": {
        "project_name": "Maxun",
        "notifications": {
            "success": {
                "logout": "ログアウトに成功しました"
            },
            "errors": {
                "logout": {
                "unauthorized": "この操作を実行する権限がありません",
                "server": "ログアウト中にサーバーエラーが発生しました",
                "network": "ログアウト中にネットワークエラーが発生しました",
                "unknown": "ログアウト中に予期せぬエラーが発生しました"
                }
            }
        },
        "upgrade": {
        "button": "アップグレード",
        "modal": {
            "up_to_date": "最新版です！",
            "new_version_available": "新しいバージョンが利用可能です: {{version}}。バグ修正、機能強化のために最新版にアップグレードしてください。",
            "view_updates": "すべての更新を",
            "view_updates_link": "こちら",
            "tabs": {
                "manual_setup": "手動セットアップ",
                "docker_setup": "Docker Composeセットアップ"
            }
        }
        },
        "menu_items": {
            "logout": "ログアウト",
            "discord": "Discord",
            "youtube": "YouTube",
            "twitter": "Twitter (X)",
            "language": "言語"
        },
        "recording": {
            "discard": "破棄"
        }
    },
    "language_menu": {
        "en": "英語",
        "es": "スペイン語",
        "ja": "日本語",
        "zh": "中国語",
        "de": "ドイツ語",
        "tr": "トルコ語"
    }
}<|MERGE_RESOLUTION|>--- conflicted
+++ resolved
@@ -99,13 +99,8 @@
         "sort_tooltip": "クリックして並べ替え",
         "placeholder": {
             "title": "実行が見つかりません",
-<<<<<<< HEAD
-            "body": "ここにはすべてのロボットの実行が表示されます。ロボットがアクティブになると、その実行がここに記録されます。",
-            "search": "あなたの検索に一致する実行はありません"
-=======
             "body": "すべてのロボットの実行はここに表示されます。ロボットがアクティブになると、その実行はここに記録されます。",
             "search": "検索に一致する実行はありません"
->>>>>>> d0e1c9b8
         },
         "notifications": {
             "no_runs": "実行が見つかりません。もう一度お試しください。",
