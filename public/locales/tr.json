{
  "login": {
    "title": "Tekrar Hoş Geldiniz!",
    "email": "İş E‑postası Girin",
    "password": "Şifre",
    "button": "Giriş Yap",
    "loading": "Yükleniyor",
    "register_prompt": "Hesabınız yok mu?",
    "register_link": "Kaydol",
    "welcome_notification": "Maxun’a Hoş Geldiniz!",
    "validation": {
      "required_fields": "E‑posta ve şifre zorunludur",
      "password_length": "Şifre en az 6 karakter olmalıdır"
    },
    "error": {
      "user_not_found": "Kullanıcı mevcut değil",
      "invalid_credentials": "Geçersiz e‑posta veya şifre",
      "server_error": "Giriş başarısız. Lütfen daha sonra tekrar deneyin",
      "generic": "Bir hata oluştu. Lütfen tekrar deneyin"
    }
  },
  "register": {
    "title": "Hesap Oluştur",
    "email": "İş E‑postası Girin",
    "password": "Şifre",
    "button": "Kaydol",
    "loading": "Yükleniyor",
    "register_prompt": "Zaten hesabınız var mı?",
    "login_link": "Giriş Yap",
    "welcome_notification": "Maxun’a Hoş Geldiniz!",
    "validation": {
      "email_required": "E‑posta zorunludur",
      "password_requirements": "Şifre en az 6 karakter olmalıdır"
    },
    "error": {
      "user_exists": "Bu e‑posta ile kullanıcı zaten mevcut",
      "creation_failed": "Hesap oluşturulamadı",
      "server_error": "Sunucu hatası oluştu",
      "generic": "Kayıt başarısız. Lütfen tekrar deneyin"
    }
  },
  "recordingtable": {
    "run": "Çalıştır",
    "name": "Ad",
    "schedule": "Zamanlama",
    "integrate": "Entegre Et",
    "settings": "Ayarlar",
    "options": "Seçenekler",
    "heading": "Robotlarım",
    "new": "Robot Oluştur",
    "search_criteria": "Arama kriterlerinizi değiştirmeyi deneyin",
    "placeholder": {
      "title": "Başlamaya Hazırsınız",
      "body": "Oluşturduğunuz robotlar burada görünecektir. Başlamak için \"Robot Oluştur\"a tıklayın!",
      "search": "Aramanızla eşleşen robot yok"
    },
    "modal": {
      "title": "URL’yi Girin",
      "login_title": "Bu web sitesine giriş gerekiyor mu?",
      "label": "URL",
      "button": "Kaydı Başlat"
    },
    "warning_modal": {
      "title": "Aktif Tarayıcı Tespit Edildi",
      "message": "Hâlihazırda çalışan bir tarayıcı kayıt oturumu var. İptal edip yeni bir kayıt başlatmak ister misiniz?",
      "discard_and_create": "İptal Et ve Yenisi Oluştur",
      "cancel": "İptal"
    },
    "retrain": "Yeniden Eğit",
    "edit": "Düzenle",
    "delete": "Sil",
    "duplicate": "Çoğalt",
    "search": "Robot Ara...",
    "notifications": {
      "delete_warning": "Robota bağlı çalıştırmalar var. Robotu silmeden önce çalıştırmaları silin",
      "delete_success": "Robot başarıyla silindi",
      "auth_success": "Robot başarıyla kimlik doğrulandı",
      "browser_limit_warning": "Uzak tarayıcılar şu anda meşgul. Lütfen birkaç dakika bekleyip tekrar deneyin"
    }
  },
  "mainmenu": {
    "recordings": "Robotlar",
    "runs": "Çalıştırmalar",
    "proxy": "Proxy",
    "apikey": "API Anahtarı",
    "feedback": "Maxun Cloud’a Katıl",
    "apidocs": "Web Siteyi API’ye Dönüştür"
  },
  "runstable": {
    "runs": "Tüm Çalıştırmalar",
    "runStatus": "Durum",
    "runName": "Ad",
    "name": "Ad",
    "startedAt": "Başlama",
    "finishedAt": "Bitiş",
    "delete": "Sil",
    "settings": "Ayarlar",
    "search": "Çalıştırma Ara...",
    "sort_tooltip": "Sıralamak için tıkla",
    "placeholder": {
      "title": "Çalıştırma Bulunamadı",
<<<<<<< HEAD
      "body": "Tüm robot çalıştırmalarınız burada görünecek. Bir robot aktif olduğunda, çalıştırmaları burada kaydedilecek.",
=======
      "body": "Tüm robot çalıştırmalarınız burada görünecektir. Bir robot aktif olduğunda, çalıştırmaları buraya kaydedilecektir.",
>>>>>>> d0e1c9b8
      "search": "Aramanızla eşleşen çalıştırma yok"
    },
    "notifications": {
      "no_runs": "Çalıştırma bulunamadı. Lütfen tekrar deneyin.",
      "delete_success": "Çalıştırma başarıyla silindi"
    }
  },
  "proxy": {
    "title": "Proxy Yapılandırması",
    "tab_standard": "Standart Proxy",
    "tab_rotation": "Otomatik Proxy Döndürme",
    "server_url": "Proxy Sunucu URL’si",
    "server_url_helper": "Tüm robotlar için kullanılacak proxy. HTTP ve SOCKS desteklenir. Örnek http://myproxy.com:3128 veya socks5://myproxy.com:3128. Kısa biçim myproxy.com:3128 HTTP proxy kabul edilir.",
    "requires_auth": "Kimlik Doğrulama Gerekli mi?",
    "username": "Kullanıcı Adı",
    "password": "Şifre",
    "add_proxy": "Proxy Ekle",
    "test_proxy": "Proxy’yi Test Et",
    "remove_proxy": "Proxy’yi Kaldır",
    "table": {
      "proxy_url": "Proxy URL",
      "requires_auth": "Kimlik Doğrulama Gerekli"
    },
    "coming_soon": "Yakında — Açık Kaynak (Temel Döndürme) & Cloud (Gelişmiş Döndürme). Altyapı yönetmek istemiyorsanız, erken erişim için cloud bekleme listemize katılın.",
    "join_waitlist": "Maxun Cloud Bekleme Listesine Katıl",
    "alert": {
      "title": "Proxy’niz kullanıcı adı ve şifre gerektiriyorsa, bunları her zaman URL’den ayrı girin.",
      "right_way": "Doğru yol",
      "wrong_way": "Yanlış yol",
      "proxy_url": "Proxy URL:",
      "username": "Kullanıcı Adı:",
      "password": "Şifre:"
    },
    "notifications": {
      "config_success": "Proxy yapılandırması başarıyla gönderildi",
      "config_error": "Proxy yapılandırması gönderilemedi. Tekrar deneyin.",
      "test_success": "Proxy yapılandırması çalışıyor",
      "test_error": "Proxy testi başarısız. Tekrar deneyin.",
      "fetch_success": "Proxy yapılandırması alındı",
      "remove_success": "Proxy yapılandırması kaldırıldı",
      "remove_error": "Proxy kaldırma başarısız. Tekrar deneyin."
    }
  },
  "apikey": {
    "title": "API Anahtarını Yönet",
    "default_name": "Maxun API Anahtarı",
    "table": {
      "name": "API Anahtar Adı",
      "key": "API Anahtarı",
      "actions": "Eylemler"
    },
    "actions": {
      "copy": "Kopyala",
      "show": "Göster",
      "hide": "Gizle",
      "delete": "Sil"
    },
    "no_key_message": "Henüz bir API anahtarı oluşturmadınız.",
    "generate_button": "API Anahtarı Oluştur",
    "notifications": {
      "fetch_error": "API Anahtarı alınamadı - {{error}}",
      "generate_success": "API anahtarı oluşturuldu",
      "generate_error": "API anahtarı oluşturulamadı - {{error}}",
      "delete_success": "API anahtarı silindi",
      "delete_error": "API anahtarı silinemedi - {{error}}",
      "copy_success": "API anahtarı kopyalandı"
    }
  },
  "action_description": {
    "text": {
      "title": "Metin Yakala",
      "description": "Çıkarmak istediğiniz metinlerin üzerine gelin ve tıklayarak seçin"
    },
    "screenshot": {
      "title": "Ekran Görüntüsü Yakala",
      "description": "Sayfanın tamamının veya bir bölümünün ekran görüntüsünü alın"
    },
    "list": {
      "title": "Liste Yakala",
      "description": "Çıkarmak istediğiniz listenin üzerine gelin. Seçtikten sonra, listenin içindeki tüm metinleri seçebilirsiniz."
    },
    "default": {
      "title": "Hangi verileri çıkarmak istiyorsunuz?",
      "description": "Bir robot bir veya birden fazla işlem gerçekleştirebilir. Aşağıdaki seçeneklerden seçim yapın."
    },
    "list_stages": {
      "initial": "Listeyi ve içindeki metinleri seçin",
      "pagination": "Robotun listenin geri kalanını nasıl yakalayacağını seçin",
      "limit": "Çıkarılacak öğe sayısını seçin",
      "complete": "Yakalama tamamlandı"
    },
    "actions": {
      "text": "Metin Yakala",
      "list": "Liste Yakala",
      "screenshot": "Ekran Görüntüsü Yakala"
    }
  },
  "right_panel": {
    "buttons": {
      "capture_list": "Liste Yakala",
      "capture_text": "Metin Yakala",
      "capture_screenshot": "Ekran Görüntüsü Yakala",
      "confirm": "Onayla",
      "discard": "İptal",
      "confirm_capture": "Yakalamayı Onayla",
      "confirm_pagination": "Onayla",
      "confirm_limit": "Onayla",
      "confirm_reset": "Onayla",
      "finish_capture": "Yakalamayı Bitir",
      "back": "Geri",
      "reset": "Kaydı Yeniden Başlat",
      "finish": "Bitir",
      "cancel": "İptal",
      "delete": "Sil"
    },
    "screenshot": {
      "capture_fullpage": "Tam Sayfa Yakala",
      "capture_visible": "Görünen Kısmı Yakala",
      "display_fullpage": "Tam Sayfa Görüntü Al",
      "display_visible": "Görünen Kısmın Görüntüsünü Al"
    },
    "pagination": {
      "title": "Sayfada sonraki liste öğesini nasıl bulalım?",
      "click_next": "Sonraki sayfaya gitmek için ‘sonraki’yi tıkla",
      "click_load_more": "Daha fazla yüklemek için ‘daha fazla yükle’yi tıkla",
      "scroll_down": "Daha fazla öğe için aşağı kaydır",
      "scroll_up": "Daha fazla öğe için yukarı kaydır",
      "none": "Yüklenecek başka öğe yok"
    },
    "limit": {
      "title": "En fazla kaç satır çıkarmak istiyorsunuz?",
      "custom": "Özel",
      "enter_number": "Sayı gir"
    },
    "fields": {
      "label": "Etiket",
      "data": "Veri",
      "field_label": "Alan Etiketi",
      "field_data": "Alan Verisi"
    },
    "messages": {
      "list_selected": "Liste başarıyla seçildi",
      "list_empty": "Liste seçildi. Lütfen listenin içindeki alanları seçin."
    },
    "errors": {
      "select_pagination": "Lütfen bir sayfalama tipi seçin.",
      "select_pagination_element": "Lütfen önce sayfalama öğesini seçin.",
      "select_limit": "Lütfen bir limit seçin veya özel limit girin.",
      "invalid_limit": "Geçerli bir limit girin.",
      "confirm_text_fields": "Lütfen tüm metin alanlarını onaylayın",
      "unable_create_settings": "Liste ayarları oluşturulamadı. Bir alan tanımladığınızdan emin olun.",
      "capture_text_discarded": "Metin Yakalama İptal Edildi",
      "capture_list_discarded": "Liste Yakalama İptal Edildi",
      "label_required": "Etiket boş olamaz",
      "no_text_captured": "Henüz metin yakalanmadı. Lütfen önce metin öğeleri seçin.",
      "duplicate_label": "Bu etiket zaten mevcut. Lütfen benzersiz bir etiket kullanın.",
      "capture_list_first": "Lütfen onaylamadan önce bir liste yakalayın ve alanlar seçin.",
      "confirm_all_list_fields": "Lütfen devam etmeden önce tüm liste alanlarını onaylayın."
    },
    "tooltips": {
      "confirm_all_list_fields": "Lütfen bir sonraki adıma geçmeden önce tüm liste alanlarını onaylayın"
    }
  },
  "save_recording": {
    "title": "Robotu Kaydet",
    "robot_name": "Robot Adı",
    "buttons": {
      "save": "Kaydet",
      "confirm": "Onayla"
    },
    "notifications": {
      "save_success": "Robot kaydedildi",
      "retrain_success": "Robot yeniden eğitildi",
      "save_error": "Robot kaydedilirken hata"
    },
    "errors": {
      "user_not_logged": "Kullanıcı girişi yok. Kaydedilemedi.",
      "exists_warning": "Bu isimde robot zaten var; üzerine yazmayı onaylayın.",
      "no_actions_performed": "Robot kaydedilemez. Lütfen kaydetmeden önce en az bir yakalama eylemi gerçekleştirin."
    },
    "tooltips": {
      "saving": "Akış optimize ediliyor ve kaydediliyor"
    }
  },
  "browser_recording": {
    "modal": {
      "confirm_discard": "Kaydı iptal etmek istediğinize emin misiniz?",
      "confirm_reset": "Kaydı yeniden başlatmak istediğinize emin misiniz?",
      "reset_warning": "Bu işlem, mevcut oturumdaki tüm yakalamaları temizler ve aynı site için kaydı yeniden başlatır."
    },
    "notifications": {
      "terminated": "Kayıt sonlandırıldı",
      "environment_reset": "Tarayıcı ortamı sıfırlandı",
      "reset_successful": "Yakalamalar sıfırlandı ve başlangıç durumuna dönüldü"
    }
  },
  "interpretation_log": {
    "titles": {
      "output_preview": "Çıktı Verisi Önizlemesi",
      "screenshot": "Ekran Görüntüsü"
    },
    "messages": {
      "additional_rows": "Kaydı bitirdiğinizde ek satırlar çıkarılacak.",
      "successful_training": "Robotu başarıyla eğittiniz! Çıkaracağı verilerin önizlemesi için aşağıdaki butona tıklayın.",
      "no_selection": "Henüz seçim yapmadınız. Seçim yaptığınızda önizleme burada görünecek."
    },
    "data_sections": {
      "binary_received": "---------- İkili çıktı verisi alındı ----------",
      "serializable_received": "---------- Serileştirilebilir çıktı verisi alındı ----------",
      "mimetype": "mimetype: ",
      "image_below": "Görüntü aşağıda:",
      "separator": "--------------------------------------------------"
    },
    "notifications": {
      "reset_success": "Önizleme sıfırlandı"
    }
  },
  "interpretation_buttons": {
    "buttons": {
      "preview": "Çıktı Önizle",
      "reset": "Sıfırla",
      "yes": "Evet",
      "no": "Hayır"
    },
    "messages": {
      "extracting": "Veri çıkarılıyor... lütfen bekleyin",
      "restart_required": "Kaydı güncelledikten sonra yorumlamayı yeniden başlatın",
      "run_finished": "Çalıştırma tamamlandı",
      "run_failed": "Çalıştırma başlatılamadı"
    },
    "modal": {
      "use_previous": "Bu işlem için önceki seçiminizi koşul olarak kullanmak ister misiniz?",
      "previous_action": "Önceki işleminiz:",
      "element_text": " metnine sahip öğe"
    },
    "notifications": {
      "reset_success": "Önizleme başarıyla sıfırlandı"
    }
  },
  "recording_page": {
    "loader": {
      "browser_startup": "Tarayıcı başlatılıyor... Lütfen bekleyin"
    }
  },
  "integration_settings": {
    "title": "Entegrasyon Ayarları",
    "descriptions": {
      "authenticated_as": "Kimlik doğrulandı: {{email}}"
    },
    "buttons": {
      "submit": "Gönder",
      "remove_integration": "Entegrasyonu Kaldır"
    },
    "google": {
      "title": "Google Sheet ile Entegrasyon",
      "descriptions": {
        "sync_info": "Bu seçenek etkinse robot başarılı olduğunda veriler Google Sheet’e eklenir.",
        "authenticated_as": "Kimlik doğrulandı: {{email}}"
      },
      "alerts": {
        "success": {
          "title": "Google Sheet entegrasyonu başarılı",
          "content": "Robot her başarılı çalıştırmada veriyi {{sheetName}} sayfanıza ekler. Kontrol etmek için",
          "here": "buraya",
          "note": "Not:",
          "sync_limitation": "Entegrasyon öncesi veriler senkronize edilmez."
        }
      },
      "buttons": {
        "authenticate": "Google ile Giriş Yap",
        "fetch_sheets": "E‑Tabloları Getir",
        "remove_integration": "Entegrasyonu Kaldır",
        "submit": "Gönder"
      },
      "fields": {
        "select_sheet": "Google Sheet Seç",
        "selected_sheet": "Seçilen Sheet: {{name}} (ID: {{id}})"
      },
      "errors": {
        "auth_error": "Google kimlik doğrulama hatası",
        "fetch_error": "E‑tablo alma hatası: {{message}}",
        "update_error": "Sheet ID güncelleme hatası: {{message}}",
        "remove_error": "Google Sheets entegrasyon kaldırma hatası: {{message}}"
      },
      "notifications": {
        "sheet_selected": "Google Sheet seçildi",
        "integration_removed": "Google Sheets entegrasyonu kaldırıldı"
      }
    },
    "airtable": {
      "title": "Airtable ile Entegrasyon",
      "descriptions": {
        "sync_info": "Bu seçenek etkinse robot başarılı olduğunda veriler Airtable Base’e eklenir.",
        "authenticated_as": "Airtable kimlik doğrulandı. Base ve tablo seçebilirsiniz."
      },
      "alerts": {
        "success": {
          "title": "Airtable entegrasyonu başarılı",
          "content": "Robot her başarılı çalıştırmada veriyi {{baseName}} > {{tableName}}’e ekler. Kontrol etmek için",
          "here": "buraya",
          "note": "Not:",
          "sync_limitation": "Yalnızca entegrasyon sonrası veriler senkronize edilir."
        }
      },
      "buttons": {
        "authenticate": "Airtable’a Bağlan",
        "fetch_bases": "Base’leri Getir",
        "fetch_tables": "Tabloları Getir",
        "remove_integration": "Entegrasyonu Kaldır",
        "submit": "Base ve Tablo Seç"
      },
      "fields": {
        "select_base": "Airtable Base Seç",
        "select_table": "Airtable Tablo Seç",
        "selected_base": "Seçilen Base: {{name}}",
        "selected_table": "Seçilen Tablo: {{name}}"
      },
      "errors": {
        "auth_error": "Airtable kimlik doğrulama hatası",
        "fetch_error": "Base alma hatası: {{message}}",
        "fetch_tables_error": "Tablo alma hatası: {{message}}",
        "update_error": "Base güncelleme hatası: {{message}}",
        "remove_error": "Airtable entegrasyon kaldırma hatası: {{message}}"
      },
      "notifications": {
        "base_selected": "Base seçildi",
        "table_selected": "Tablo seçildi",
        "integration_removed": "Airtable entegrasyonu kaldırıldı"
      }
    }
  },
  "robot_duplication": {
    "title": "Robotu Çoğalt",
    "descriptions": {
      "purpose": "Aynı yapıya sahip sayfalarda veri toplamak için kullanılır.",
      "example": "Örnek: {{url1}} için robot oluşturduysanız, benzer {{url2}} sayfaları için çoğaltabilirsiniz.",
      "warning": "⚠️ Yeni sayfanın yapısının aynı olduğundan emin olun."
    },
    "fields": {
      "target_url": "Robot Hedef URL"
    },
    "buttons": {
      "duplicate": "Robotu Çoğalt",
      "cancel": "İptal"
    },
    "notifications": {
      "robot_not_found": "Robot bulunamadı. Tekrar deneyin.",
      "url_required": "Hedef URL gerekli.",
      "duplicate_success": "Robot çoğaltıldı",
      "duplicate_error": "Hedef URL güncellenemedi. Tekrar deneyin.",
      "unknown_error": "Hedef URL güncellenirken hata oluştu"
    }
  },
  "robot_settings": {
    "title": "Robot Ayarları",
    "target_url": "Robot Hedef URL",
    "robot_id": "Robot ID",
    "robot_limit": "Robot Limiti",
    "created_by_user": "Oluşturan",
    "created_at": "Oluşturulma",
    "errors": {
      "robot_not_found": "Robot bulunamadı. Tekrar deneyin."
    },
    "buttons": {
      "close": "Kapat"
    }
  },
  "robot_edit": {
    "title": "Robotu Düzenle",
    "change_name": "Robot Adı",
    "robot_limit": "Robot Limiti",
    "save": "Değişiklikleri Kaydet",
    "cancel": "İptal",
    "notifications": {
      "update_success": "Robot güncellendi",
      "update_failed": "Robot güncellenemedi. Tekrar deneyin.",
      "update_error": "Güncelleme sırasında hata"
    }
  },
  "schedule_settings": {
    "title": "Zamanlama Ayarları",
    "run_every": "Çalıştırma aralığı",
    "start_from": "Başlangıç",
    "on_day": "Gününde",
    "at_around": "Saat civarı",
    "timezone": "Zaman Dilimi",
    "buttons": {
      "delete_schedule": "Zamanlamayı Sil",
      "save_schedule": "Zamanlamayı Kaydet",
      "cancel": "İptal"
    },
    "labels": {
      "in_between": "Arasında",
      "run_once_every": "Her",
      "start_from_label": "Başlangıç",
      "on_day_of_month": "Ayın Günü",
      "on_day": {
        "st": ".",
        "nd": ".",
        "rd": ".",
        "th": "."
      }
    }
  },
  "main_page": {
    "notifications": {
      "interpretation_success": "Robot {{name}} yorumlandı",
      "interpretation_failed": "Robot {{name}} yorumlanamadı",
      "run_started": "Robot çalıştırılıyor: {{name}}",
      "run_start_failed": "Robot çalıştırılamadı: {{name}}",
      "schedule_success": "Robot {{name}} zamanlandı",
      "schedule_failed": "Robot {{name}} zamanlanamadı",
      "abort_success": "Robot {{name}} yorumlaması iptal edildi",
      "abort_failed": "Robot {{name}} yorumlaması iptal edilemedi",
      "abort_initiated": "Robot {{name}} yorumu iptal ediliyor"
    },
    "menu": {
      "recordings": "Robotlar",
      "runs": "Çalıştırmalar",
      "proxy": "Proxy",
      "apikey": "API Anahtarı"
    }
  },
  "browser_window": {
    "attribute_modal": {
      "title": "Öznitelik Seç",
      "notifications": {
        "list_select_success": "Liste seçildi. Çıkarılacak verileri seçin.",
        "pagination_select_success": "Sayfalama öğesi seçildi"
      }
    },
    "attribute_options": {
      "anchor": {
        "text": "Metin: {{text}}",
        "url": "URL: {{url}}"
      },
      "image": {
        "alt_text": "Alternatif Metin: {{altText}}",
        "image_url": "Görsel URL: {{imageUrl}}"
      },
      "default": {
        "text": "Metin: {{text}}"
      }
    }
  },
  "runs_table": {
    "run_type_chips": {
      "manual_run": "Manuel",
      "scheduled_run": "Zamanlanmış",
      "api": "API",
      "unknown_run_type": "Bilinmeyen"
    },
    "run_status_chips": {
      "success": "Başarılı",
      "running": "Çalışıyor",
      "scheduled": "Zamanlandı",
      "queued": "Kuyrukta",
      "failed": "Başarısız",
      "aborted": "İptal"
    },
    "run_settings_modal": {
      "title": "Çalıştırma Ayarları",
      "labels": {
        "run_id": "Çalıştırma ID",
        "run_by_user": "Kullanıcı",
        "run_by_schedule": "Zamanlama ID",
        "run_by_api": "API",
        "run_type": "Tür"
      }
    }
  },
  "run_content": {
    "tabs": {
      "output_data": "Çıktı Verisi",
      "log": "Kayıt"
    },
    "buttons": {
      "stop": "Durdur"
    },
    "loading": "Veriler yükleniyor...",
    "empty_output": "Çıktı verisi yok",
    "captured_data": {
      "title": "Yakalanan Veriler",
      "download_csv": "CSV İndir",
      "view_full": "Tam Veriyi Gör",
      "items": "öğe",
      "schema_title": "Yakalanan Metinler",
      "list_title": "Yakalanan Listeler"
    },
    "captured_screenshot": {
      "title": "Yakalanan Görüntüler",
      "download": "İndir",
      "render_failed": "Görüntü render edilemedi"
    }
  },
  "navbar": {
    "project_name": "Maxun",
    "notifications": {
      "success": {
        "logout": "Çıkış yapıldı"
      },
      "errors": {
        "logout": {
          "unauthorized": "Bu işlemi yapmaya yetkiniz yok",
          "server": "Çıkış sırasında sunucu hatası",
          "network": "Çıkış sırasında ağ hatası",
          "unknown": "Bilinmeyen hata oluştu"
        }
      }
    },
    "upgrade": {
      "button": "Yükselt",
      "modal": {
        "up_to_date": "🎉 Güncelsiniz!",
        "new_version_available": "Yeni sürüm mevcut: {{version}}. Güncelleyerek yeni özelliklere erişin!",
        "view_updates": "Tüm güncellemeleri görüntüle",
        "view_updates_link": "buradan",
        "tabs": {
          "manual_setup": "Manuel Kurulum",
          "docker_setup": "Docker Kurulumu"
        }
      }
    },
    "menu_items": {
      "logout": "Çıkış Yap",
      "discord": "Discord",
      "youtube": "YouTube",
      "twitter": "Twitter (X)",
      "language": "Dil"
    },
    "recording": {
      "discard": "İptal"
    }
  },
  "language_menu": {
    "en": "İngilizce",
    "es": "İspanyolca",
    "ja": "Japonca",
    "zh": "Çince",
    "de": "Almanca",
    "tr": "Türkçe"
  }
}<|MERGE_RESOLUTION|>--- conflicted
+++ resolved
@@ -99,11 +99,7 @@
     "sort_tooltip": "Sıralamak için tıkla",
     "placeholder": {
       "title": "Çalıştırma Bulunamadı",
-<<<<<<< HEAD
-      "body": "Tüm robot çalıştırmalarınız burada görünecek. Bir robot aktif olduğunda, çalıştırmaları burada kaydedilecek.",
-=======
       "body": "Tüm robot çalıştırmalarınız burada görünecektir. Bir robot aktif olduğunda, çalıştırmaları buraya kaydedilecektir.",
->>>>>>> d0e1c9b8
       "search": "Aramanızla eşleşen çalıştırma yok"
     },
     "notifications": {
