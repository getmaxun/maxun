/* eslint-disable @typescript-eslint/no-unused-vars */

const area = (element) => element.offsetHeight * element.offsetWidth;

function getBiggestElement(selector) {
  const elements = Array.from(document.querySelectorAll(selector));
  const biggest = elements.reduce(
    (max, elem) => (
      area(elem) > area(max) ? elem : max),
    { offsetHeight: 0, offsetWidth: 0 },
  );
  return biggest;
}

/**
 * Generates structural selector (describing element by its DOM tree location).
 *
 * **The generated selector is not guaranteed to be unique!** (In fact, this is
 *    the desired behaviour in here.)
 * @param {HTMLElement} element Element being described.
 * @returns {string} CSS-compliant selector describing the element's location in the DOM tree.
 */
function GetSelectorStructural(element) {
  // Base conditions for the recursive approach.
  if (element.tagName === 'BODY') {
    return 'BODY';
  }
  const selector = element.tagName;
  if (element.parentElement) {
    return `${GetSelectorStructural(element.parentElement)} > ${selector}`;
  }

  return selector;
}

/**
 * Heuristic method to find collections of "interesting" items on the page.
 * @returns {Array<HTMLElement>} A collection of interesting DOM nodes
 *  (online store products, plane tickets, list items... and many more?)
 */
function scrapableHeuristics(maxCountPerPage = 50, minArea = 20000, scrolls = 3, metricType = 'size_deviation') {
  const restoreScroll = (() => {
    const { scrollX, scrollY } = window;
    return () => {
      window.scrollTo(scrollX, scrollY);
    };
  })();

  /**
* @typedef {Array<{x: number, y: number}>} Grid
*/

  /**
 * Returns an array of grid-aligned {x,y} points.
 * @param {number} [granularity=0.005] sets the number of generated points
 *  (the higher the granularity, the more points).
 * @returns {Grid} Array of {x, y} objects.
 */
  function getGrid(startX = 0, startY = 0, granularity = 0.005) {
    const width = window.innerWidth;
    const height = window.innerHeight;

    const out = [];
    for (let x = 0; x < width; x += 1 / granularity) {
      for (let y = 0; y < height; y += 1 / granularity) {
        out.push({ x: startX + x, y: startY + y });
      }
    }
    return out;
  }

  let maxSelector = { selector: 'body', metric: 0 };

  const updateMaximumWithPoint = (point) => {
    const currentElement = document.elementFromPoint(point.x, point.y);
    const selector = GetSelectorStructural(currentElement);

    const elements = Array.from(document.querySelectorAll(selector))
      .filter((element) => area(element) > minArea);

    // If the current selector targets less than three elements,
    // we consider it not interesting (would be a very underwhelming scraper)
    if (elements.length < 3) {
      return;
    }

    let metric = null;

    if (metricType === 'total_area') {
      metric = elements
        .reduce((p, x) => p + area(x), 0);
    } else if (metricType === 'size_deviation') {
      // This could use a proper "statistics" approach... but meh, so far so good!
      const sizes = elements
        .map((element) => area(element));

      metric = (1 - (Math.max(...sizes) - Math.min(...sizes)) / Math.max(...sizes));
    }

    if (metric > maxSelector.metric && elements.length < maxCountPerPage) {
      maxSelector = { selector, metric };
    }
  };

  for (let scroll = 0; scroll < scrolls; scroll += 1) {
    window.scrollTo(0, scroll * window.innerHeight);

    const grid = getGrid();

    grid.forEach(updateMaximumWithPoint);
  }

  restoreScroll();

  let out = Array.from(document.querySelectorAll(maxSelector.selector));

  const different = (x, i, a) => a.findIndex((e) => e === x) === i;
  // as long as we don't merge any two elements by substituing them for their parents,
  // we substitute.
  while (out.map((x) => x.parentElement).every(different)
    && out.forEach((x) => x.parentElement !== null)) {
    out = out.map((x) => x.parentElement ?? x);
  }

  return out;
}

/**
 * Returns a "scrape" result from the current page.
 * @returns {Array<Object>} *Curated* array of scraped information (with sparse rows removed)
 */
// Wrap the entire function in an IIFE (Immediately Invoked Function Expression)
// and attach it to the window object
(function (window) {
  /**
   * Returns a "scrape" result from the current page.
   * @returns {Array<Object>} *Curated* array of scraped information (with sparse rows removed)
   */
  window.scrape = function (selector = null) {
    /**
     * **crudeRecords** contains uncurated rundowns of "scrapable" elements
     * @type {Array<Object>}
     */
    const crudeRecords = (selector
      ? Array.from(document.querySelectorAll(selector))
      : scrapableHeuristics())
      .map((record) => ({
        ...Array.from(record.querySelectorAll('img'))
          .reduce((p, x, i) => {
            let url = null;
            if (x.srcset) {
              const urls = x.srcset.split(', ');
              [url] = urls[urls.length - 1].split(' ');
            }

            /**
               * Contains the largest elements from `srcset` - if `srcset` is not present, contains
               * URL from the `src` attribute
               *
               * If the `src` attribute contains a data url, imgUrl contains `undefined`.
               */
            let imgUrl;
            if (x.srcset) {
              imgUrl = url;
            } else if (x.src.indexOf('data:') === -1) {
              imgUrl = x.src;
            }

            return ({
              ...p,
              ...(imgUrl ? { [`img_${i}`]: imgUrl } : {}),
            });
          }, {}),
        ...record.innerText.split('\n')
          .reduce((p, x, i) => ({
            ...p,
            [`record_${String(i).padStart(4, '0')}`]: x.trim(),
          }), {}),
      }));

    return crudeRecords;
  };

  /**
   * TODO: Simplify.
   * Given an object with named lists of elements,
   *  groups the elements by their distance in the DOM tree.
   * @param {Object.<string, {selector: string, tag: string}>} lists The named lists of HTML elements.
   * @returns {Array.<Object.<string, string>>}
   */
  window.scrapeSchema = function (lists) {
    function omap(object, f, kf = (x) => x) {
      return Object.fromEntries(
        Object.entries(object)
          .map(([k, v]) => [kf(k), f(v)]),
      );
    }

    function ofilter(object, f) {
      return Object.fromEntries(
        Object.entries(object)
          .filter(([k, v]) => f(k, v)),
      );
    }

    function getSeedKey(listObj) {
      const maxLength = Math.max(...Object.values(omap(listObj, (x) => document.querySelectorAll(x.selector).length)));
      return Object.keys(ofilter(listObj, (_, v) => document.querySelectorAll(v.selector).length === maxLength))[0];
    }

    function getMBEs(elements) {
      return elements.map((element) => {
        let candidate = element;
        const isUniqueChild = (e) => elements
          .filter((elem) => e.parentNode?.contains(elem))
          .length === 1;

        while (candidate && isUniqueChild(candidate)) {
          candidate = candidate.parentNode;
        }

        return candidate;
      });
    }

    const seedName = getSeedKey(lists);
    const seedElements = Array.from(document.querySelectorAll(lists[seedName].selector));
    const MBEs = getMBEs(seedElements);

    return MBEs.map((mbe) => omap(
      lists,
      ({ selector, attribute }, key) => {
        const elem = Array.from(document.querySelectorAll(selector)).find((elem) => mbe.contains(elem));
        if (!elem) return undefined;

        switch (attribute) {
          case 'href':
            const relativeHref = elem.getAttribute('href');
            return relativeHref ? new URL(relativeHref, window.location.origin).href : null;
          case 'src':
            const relativeSrc = elem.getAttribute('src');
            return relativeSrc ? new URL(relativeSrc, window.location.origin).href : null;
          case 'innerText':
            return elem.innerText;
          case 'textContent':
            return elem.textContent;
          default:
            return elem.innerText;
        }
      },
      (key) => key // Use the original key in the output
    )) || [];
  }

  /**
 * Scrapes multiple lists of similar items based on a template item.
 * @param {Object} config - Configuration object
 * @param {string} config.listSelector - Selector for the list container(s)
 * @param {Object.<string, {selector: string, attribute?: string}>} config.fields - Fields to scrape
 * @param {number} [config.limit] - Maximum number of items to scrape per list (optional)
 * @param {boolean} [config.flexible=false] - Whether to use flexible matching for field selectors
 * @returns {Array.<Array.<Object>>} Array of arrays of scraped items, one sub-array per list
 */
  window.scrapeList = async function ({ listSelector, fields, limit = 10 }) {
    const tableFields = {};
    const nonTableFields = {};
    
    for (const [label, field] of Object.entries(fields)) {
        if (['TD', 'TH', 'TR'].includes(field.tag)) {
            tableFields[label] = field;
        } else {
            nonTableFields[label] = field;
        }
    }

    const parentElements = Array.from(document.querySelectorAll(listSelector));
    const scrapedData = [];

    for (const parent of parentElements) {
        // Get the first field's elements to determine how many items we have
        const firstField = Object.values(fields)[0];
        const baseElements = Array.from(parent.querySelectorAll(firstField.selector));
        
        // Process each item up to the limit
        for (let i = 0; i < Math.min(baseElements.length, limit); i++) {
            const record = {};
            
            // Process table fields
            for (const [label, { selector, attribute }] of Object.entries(tableFields)) {
                const elements = Array.from(parent.querySelectorAll(selector));
                // Use the same index to maintain correspondence between fields
                const element = elements[i];
                
                if (element) {
                    let value;
                    if (attribute === 'innerText') {
                        value = element.innerText.trim();
                    } else if (attribute === 'innerHTML') {
                        value = element.innerHTML.trim();
                    } else if (attribute === 'src' || attribute === 'href') {
                        const attrValue = element.getAttribute(attribute);
                        value = attrValue ? new URL(attrValue, window.location.origin).href : null;
                    } else {
                        value = element.getAttribute(attribute);
                    }
                    record[label] = value;
                }
            }
<<<<<<< HEAD
        }

        // Handle non-table fields
        if (Object.keys(nonTableFields).length > 0) {
          const record = {};

          for (const [label, { selector, attribute }] of Object.entries(nonTableFields)) {
            const element = container.querySelector(selector);
            
            if (element) {
              record[label] = extractValue(element, attribute);
=======
            
            // Process non-table fields
            for (const [label, { selector, attribute }] of Object.entries(nonTableFields)) {
                const elements = Array.from(parent.querySelectorAll(selector));
                // Use the same index to maintain correspondence between fields
                const element = elements[i];
                
                if (element) {
                    let value;
                    if (attribute === 'innerText') {
                        value = element.innerText.trim();
                    } else if (attribute === 'innerHTML') {
                        value = element.innerHTML.trim();
                    } else if (attribute === 'src' || attribute === 'href') {
                        const attrValue = element.getAttribute(attribute);
                        value = attrValue ? new URL(attrValue, window.location.origin).href : null;
                    } else {
                        value = element.getAttribute(attribute);
                    }
                    record[label] = value;
                }
            }
            
            if (Object.keys(record).length > 0) {
                scrapedData.push(record);
>>>>>>> 641b6559
            }
          }
            
          if (Object.keys(record).length > 0) {
              scrapedData.push(record);
          }  
        }

        if (scrapedData.length >= limit) {
            scrapedData.length = limit;
            break;
        }
    }
    
    return scrapedData;
};

  /**
 * Gets all children of the elements matching the listSelector,
 * returning their CSS selectors and innerText.
 * @param {string} listSelector - Selector for the list container(s)
 * @returns {Array.<Object>} Array of objects, each containing the CSS selector and innerText of the children
 */
  window.scrapeListAuto = function (listSelector) {
    const lists = Array.from(document.querySelectorAll(listSelector));

    const results = [];

    lists.forEach(list => {
      const children = Array.from(list.children);

      children.forEach(child => {
        const selectors = [];
        let element = child;

        // Traverse up to gather the CSS selector for the element
        while (element && element !== document) {
          let selector = element.nodeName.toLowerCase();
          if (element.id) {
            selector += `#${element.id}`;
            selectors.push(selector);
            break;
          } else {
            const className = element.className.trim().split(/\s+/).join('.');
            if (className) {
              selector += `.${className}`;
            }
            selectors.push(selector);
            element = element.parentElement;
          }
        }

        results.push({
          selector: selectors.reverse().join(' > '),
          innerText: child.innerText.trim()
        });
      });
    });

    return results;
  };

})(window);<|MERGE_RESOLUTION|>--- conflicted
+++ resolved
@@ -306,19 +306,6 @@
                     record[label] = value;
                 }
             }
-<<<<<<< HEAD
-        }
-
-        // Handle non-table fields
-        if (Object.keys(nonTableFields).length > 0) {
-          const record = {};
-
-          for (const [label, { selector, attribute }] of Object.entries(nonTableFields)) {
-            const element = container.querySelector(selector);
-            
-            if (element) {
-              record[label] = extractValue(element, attribute);
-=======
             
             // Process non-table fields
             for (const [label, { selector, attribute }] of Object.entries(nonTableFields)) {
@@ -344,13 +331,7 @@
             
             if (Object.keys(record).length > 0) {
                 scrapedData.push(record);
->>>>>>> 641b6559
-            }
-          }
-            
-          if (Object.keys(record).length > 0) {
-              scrapedData.push(record);
-          }  
+            }
         }
 
         if (scrapedData.length >= limit) {
