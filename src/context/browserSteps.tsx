import React, { createContext, useContext, useState } from 'react';

export interface TextStep {
    id: number;
    type: 'text';
    label: string;
    data: string;
    selectorObj: SelectorObject;
<<<<<<< HEAD
    actionId?: string; 
=======
    actionId?: string;
>>>>>>> d9518f95
}

interface ScreenshotStep {
    id: number;
    type: 'screenshot';
    fullPage: boolean;
    actionId?: string;
<<<<<<< HEAD
    screenshotData?: string; 
=======
>>>>>>> d9518f95
}

export interface ListStep {
    id: number;
    type: 'list';
    listSelector: string;
    fields: { [key: string]: TextStep };
    pagination?: {
        type: string;
        selector: string;
    };
    limit?: number;
<<<<<<< HEAD
    actionId?: string; 
=======
    actionId?: string;
>>>>>>> d9518f95
}

export type BrowserStep = TextStep | ScreenshotStep | ListStep;

export interface SelectorObject {
    selector: string;
    tag?: string;
    attribute?: string;
    shadow?: boolean;
    [key: string]: any;
}

interface BrowserStepsContextType {
    browserSteps: BrowserStep[];
    addTextStep: (label: string, data: string, selectorObj: SelectorObject, actionId: string) => void;
    addListStep: (listSelector: string, fields: { [key: string]: TextStep }, listId: number, actionId: string, pagination?: { type: string; selector: string }, limit?: number) => void
    addScreenshotStep: (fullPage: boolean, actionId: string) => void;
    deleteBrowserStep: (id: number) => void;
    updateBrowserTextStepLabel: (id: number, newLabel: string) => void;
    updateListTextFieldLabel: (listId: number, fieldKey: string, newLabel: string) => void;
    updateListStepLimit: (listId: number, limit: number) => void;
    updateListStepData: (listId: number, extractedData: any[]) => void;
    removeListTextField: (listId: number, fieldKey: string) => void;
<<<<<<< HEAD
    deleteStepsByActionId: (actionId: string) => void; 
    updateScreenshotStepData: (id: number, screenshotData: string) => void;
}
=======
    deleteStepsByActionId: (actionId: string) => void;
>>>>>>> d9518f95

const BrowserStepsContext = createContext<BrowserStepsContextType | undefined>(undefined);

export const BrowserStepsProvider: React.FC<{ children: React.ReactNode }> = ({ children }) => {
    const [browserSteps, setBrowserSteps] = useState<BrowserStep[]>([]);
    const [discardedFields, setDiscardedFields] = useState<Set<string>>(new Set());

    const addTextStep = (label: string, data: string, selectorObj: SelectorObject, actionId: string) => {
        setBrowserSteps(prevSteps => [
            ...prevSteps,
            { id: Date.now(), type: 'text', label, data, selectorObj, actionId }
        ]);
    };

    const addListStep = (listSelector: string, newFields: { [key: string]: TextStep }, listId: number, actionId: string, pagination?: { type: string; selector: string }, limit?: number) => {
        setBrowserSteps(prevSteps => {
            const existingListStepIndex = prevSteps.findIndex(step => step.type === 'list' && step.id === listId);
            
            if (existingListStepIndex !== -1) {
                const updatedSteps = [...prevSteps];
                const existingListStep = updatedSteps[existingListStepIndex] as ListStep;
    
                // Preserve existing labels for fields
                const mergedFields = Object.entries(newFields).reduce((acc, [key, field]) => {
                    if (!discardedFields.has(`${listId}-${key}`)) {
                        // If field exists, preserve its label
                        if (existingListStep.fields[key]) {
                            acc[key] = {
                                ...field,
                                label: existingListStep.fields[key].label,
                                actionId
                            };
                        } else {
                            acc[key] = {
                                ...field,
                                actionId
                            };
                        }
                    }
                    return acc;
                }, {} as { [key: string]: TextStep });
    
                updatedSteps[existingListStepIndex] = {
                    ...existingListStep,
                    fields: mergedFields,
                    pagination: pagination || existingListStep.pagination,
                    limit: limit,
                    actionId
                };
                return updatedSteps;
            } else {
                const fieldsWithActionId = Object.entries(newFields).reduce((acc, [key, field]) => {
                    acc[key] = {
                        ...field,
                        actionId
                    };
                    return acc;
                }, {} as { [key: string]: TextStep });

                return [
                    ...prevSteps,
                    { id: listId, type: 'list', listSelector, fields: fieldsWithActionId, pagination, limit, actionId }
                ];
            }
        });
    };

    const addScreenshotStep = (fullPage: boolean, actionId: string) => {
        setBrowserSteps(prevSteps => [
            ...prevSteps,
            { id: Date.now(), type: 'screenshot', fullPage, actionId }
        ]);
    };

    const deleteBrowserStep = (id: number) => {
        setBrowserSteps(prevSteps => prevSteps.filter(step => step.id !== id));
    };

    const deleteStepsByActionId = (actionId: string) => {
        setBrowserSteps(prevSteps => prevSteps.filter(step => step.actionId !== actionId));
    };

    const updateBrowserTextStepLabel = (id: number, newLabel: string) => {
        setBrowserSteps(prevSteps =>
            prevSteps.map(step =>
                step.id === id ? { ...step, label: newLabel } : step
            )
        );
    };

    const updateListTextFieldLabel = (listId: number, fieldKey: string, newLabel: string) => {
        setBrowserSteps(prevSteps =>
            prevSteps.map(step => {
                if (step.type === 'list' && step.id === listId) {
                    // Ensure deep copy of the fields object
                    const updatedFields = {
                        ...step.fields,
                        [fieldKey]: {
                            ...step.fields[fieldKey],
                            label: newLabel
                        }
                    };

                    return {
                        ...step,
                        fields: updatedFields
                    };
                }
                return step;
            })
        );
    };

    const updateListStepData = (listId: number, extractedData: any[]) => {
        setBrowserSteps((prevSteps) => {
          return prevSteps.map(step => {
            if (step.type === 'list' && step.id === listId) {
              return {
                ...step,
                data: extractedData  // Add the extracted data to the step
              };
            }
            return step;
          });
        });
    };

    const updateScreenshotStepData = (id: number, screenshotData: string) => {
        setBrowserSteps(prevSteps => {
            return prevSteps.map(step => {
                if (step.type === 'screenshot' && step.id === id) {
                    return {
                        ...step,
                        screenshotData: screenshotData
                    };
                }
                return step;
            });
        });
    };

    const updateListStepLimit = (listId: number, limit: number) => {
        setBrowserSteps(prevSteps =>
          prevSteps.map(step => {
            if (step.type === 'list' && step.id === listId) {
              return {
                ...step,
                limit: limit
              };
            }
            return step;
          })
        );
    };

    const removeListTextField = (listId: number, fieldKey: string) => {
        setBrowserSteps(prevSteps =>
            prevSteps.map(step => {
                if (step.type === 'list' && step.id === listId) {
                    const { [fieldKey]: _, ...remainingFields } = step.fields;
                    return {
                        ...step,
                        fields: remainingFields
                    };
                }
                return step;
            })
        );
        setDiscardedFields(prevDiscarded => new Set(prevDiscarded).add(`${listId}-${fieldKey}`));
    };
    return (
        <BrowserStepsContext.Provider value={{
            browserSteps,
            addTextStep,
            addListStep,
            addScreenshotStep,
            deleteBrowserStep,
            updateBrowserTextStepLabel,
            updateListTextFieldLabel,
            updateListStepLimit,
            updateListStepData,
            removeListTextField,
<<<<<<< HEAD
            deleteStepsByActionId, 
            updateScreenshotStepData,
=======
            deleteStepsByActionId,
>>>>>>> d9518f95
        }}>
            {children}
        </BrowserStepsContext.Provider>
    );
};

export const useBrowserSteps = () => {
    const context = useContext(BrowserStepsContext);
    if (!context) {
        throw new Error('useBrowserSteps must be used within a BrowserStepsProvider');
    }
    return context;
};<|MERGE_RESOLUTION|>--- conflicted
+++ resolved
@@ -6,11 +6,7 @@
     label: string;
     data: string;
     selectorObj: SelectorObject;
-<<<<<<< HEAD
     actionId?: string; 
-=======
-    actionId?: string;
->>>>>>> d9518f95
 }
 
 interface ScreenshotStep {
@@ -18,10 +14,7 @@
     type: 'screenshot';
     fullPage: boolean;
     actionId?: string;
-<<<<<<< HEAD
     screenshotData?: string; 
-=======
->>>>>>> d9518f95
 }
 
 export interface ListStep {
@@ -34,11 +27,7 @@
         selector: string;
     };
     limit?: number;
-<<<<<<< HEAD
     actionId?: string; 
-=======
-    actionId?: string;
->>>>>>> d9518f95
 }
 
 export type BrowserStep = TextStep | ScreenshotStep | ListStep;
@@ -62,13 +51,9 @@
     updateListStepLimit: (listId: number, limit: number) => void;
     updateListStepData: (listId: number, extractedData: any[]) => void;
     removeListTextField: (listId: number, fieldKey: string) => void;
-<<<<<<< HEAD
     deleteStepsByActionId: (actionId: string) => void; 
     updateScreenshotStepData: (id: number, screenshotData: string) => void;
 }
-=======
-    deleteStepsByActionId: (actionId: string) => void;
->>>>>>> d9518f95
 
 const BrowserStepsContext = createContext<BrowserStepsContextType | undefined>(undefined);
 
@@ -251,12 +236,8 @@
             updateListStepLimit,
             updateListStepData,
             removeListTextField,
-<<<<<<< HEAD
             deleteStepsByActionId, 
             updateScreenshotStepData,
-=======
-            deleteStepsByActionId,
->>>>>>> d9518f95
         }}>
             {children}
         </BrowserStepsContext.Provider>
