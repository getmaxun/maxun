--- conflicted
+++ resolved
@@ -94,21 +94,17 @@
   }, [currentInterpretationLog])
 
   const handleRunRecording = useCallback((settings: RunSettings) => {
-<<<<<<< HEAD
-    createRunForStoredRecording(runningRecordingId, settings).then(({ browserId, runId }: CreateRunResponse) => {
-      setIds({ browserId, runId });
-
+    createRunForStoredRecording(runningRecordingId, settings).then(({ browserId, runId, robotMetaId }: CreateRunResponse) => {
+      setIds({ browserId, runId, robotMetaId });
+  
       localStorage.setItem('runningRobot', JSON.stringify({
         browserId,
         runId,
         recordingName: runningRecordingName
       }));
-
-=======
-    createRunForStoredRecording(runningRecordingId, settings).then(({ browserId, runId, robotMetaId }: CreateRunResponse) => {
-      setIds({ browserId, runId, robotMetaId });
+  
       navigate(`/runs/${robotMetaId}/run/${runId}`);
->>>>>>> 135f2c97
+      
       const socket =
         io(`${apiUrl}/${browserId}`, {
           transports: ["websocket"],
