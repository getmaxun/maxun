import {
  Box,
  Typography,
  Paper,
  Button,
  CircularProgress,
  Accordion,
  AccordionSummary,
  AccordionDetails,
  Link
} from "@mui/material";
import * as React from "react";
import { Data } from "./RunsTable";
import { TabPanel, TabContext } from "@mui/lab";
import ExpandMoreIcon from '@mui/icons-material/ExpandMore';
import { useEffect, useState } from "react";
import JSZip from "jszip";
import Table from '@mui/material/Table';
import TableBody from '@mui/material/TableBody';
import TableCell from '@mui/material/TableCell';
import TableContainer from '@mui/material/TableContainer';
import TableHead from '@mui/material/TableHead';
import TableRow from '@mui/material/TableRow';
import { useTranslation } from "react-i18next";
import { useThemeMode } from "../../context/theme-provider";

interface RunContentProps {
  row: Data,
  currentLog: string,
  interpretationInProgress: boolean,
  logEndRef: React.RefObject<HTMLDivElement>,
  abortRunHandler: () => void,
  workflowProgress: {
    current: number;
    total: number;
    percentage: number;
  } | null,
}

<<<<<<< HEAD
export const RunContent = ({ row, currentLog, interpretationInProgress, logEndRef, abortRunHandler }: RunContentProps) => {
  const { t } = useTranslation();
  const { darkMode } = useThemeMode();
=======
export const RunContent = ({ row, currentLog, interpretationInProgress, logEndRef, abortRunHandler, workflowProgress }: RunContentProps) => {  const { t } = useTranslation();
>>>>>>> f0b37a88
  const [tab, setTab] = React.useState<string>('output');
  const [markdownContent, setMarkdownContent] = useState<string>('');
  const [htmlContent, setHtmlContent] = useState<string>('');

  const [schemaData, setSchemaData] = useState<any[]>([]);
  const [schemaColumns, setSchemaColumns] = useState<string[]>([]);
  const [schemaKeys, setSchemaKeys] = useState<string[]>([]);
  const [schemaDataByKey, setSchemaDataByKey] = useState<Record<string, any[]>>({});
  const [schemaColumnsByKey, setSchemaColumnsByKey] = useState<Record<string, string[]>>({});
  const [isSchemaTabular, setIsSchemaTabular] = useState<boolean>(false);

  const [listData, setListData] = useState<any[][]>([]);
  const [listColumns, setListColumns] = useState<string[][]>([]);
  const [listKeys, setListKeys] = useState<string[]>([]);
  const [currentListIndex, setCurrentListIndex] = useState<number>(0);

  const [crawlData, setCrawlData] = useState<any[][]>([]);
  const [crawlColumns, setCrawlColumns] = useState<string[][]>([]);
  const [crawlKeys, setCrawlKeys] = useState<string[]>([]);
  const [currentCrawlIndex, setCurrentCrawlIndex] = useState<number>(0);

  const [searchData, setSearchData] = useState<any[]>([]);
  const [searchMode, setSearchMode] = useState<'discover' | 'scrape'>('discover');
  const [currentSearchIndex, setCurrentSearchIndex] = useState<number>(0);

  const [screenshotKeys, setScreenshotKeys] = useState<string[]>([]);
  const [screenshotKeyMap, setScreenshotKeyMap] = useState<Record<string, string>>({});
  const [currentScreenshotIndex, setCurrentScreenshotIndex] = useState<number>(0);
  const [currentSchemaIndex, setCurrentSchemaIndex] = useState<number>(0);

  const [legacyData, setLegacyData] = useState<any[]>([]);
  const [legacyColumns, setLegacyColumns] = useState<string[]>([]);
  const [isLegacyData, setIsLegacyData] = useState<boolean>(false);

  useEffect(() => {
    setTab(tab);
  }, [interpretationInProgress]);

  const getProgressMessage = (percentage: number): string => {
    if (percentage === 0) return 'Initializing workflow...';
    if (percentage < 25) return 'Starting execution...';
    if (percentage < 50) return 'Processing actions...';
    if (percentage < 75) return 'Extracting data...';
    if (percentage < 100) return 'Finalizing results...';
    return 'Completing...';
  };

  useEffect(() => {
    setMarkdownContent('');
    setHtmlContent('');

    if (row.serializableOutput?.markdown && Array.isArray(row.serializableOutput.markdown)) {
      const markdownData = row.serializableOutput.markdown[0];
      if (markdownData?.content) {
        setMarkdownContent(markdownData.content);
      }
    }

    if (row.serializableOutput?.html && Array.isArray(row.serializableOutput.html)) {
      const htmlData = row.serializableOutput.html[0];
      if (htmlData?.content) {
        setHtmlContent(htmlData.content);
      }
    }
  }, [row.serializableOutput]);


  useEffect(() => {
    if (row.status === 'running' || row.status === 'queued' || row.status === 'scheduled') {
      setSchemaData([]);
      setSchemaColumns([]);
      setSchemaKeys([]);
      setSchemaDataByKey({});
      setSchemaColumnsByKey({});
      setListData([]);
      setListColumns([]);
      setListKeys([]);
      setCrawlData([]);
      setCrawlColumns([]);
      setCrawlKeys([]);
      setSearchData([]);
      setLegacyData([]);
      setLegacyColumns([]);
      setIsLegacyData(false);
      setIsSchemaTabular(false);
      return;
    }

    if (!row.serializableOutput) return;

    const hasLegacySchema = row.serializableOutput.scrapeSchema && Array.isArray(row.serializableOutput.scrapeSchema);
    const hasLegacyList = row.serializableOutput.scrapeList && Array.isArray(row.serializableOutput.scrapeList);
    const hasOldFormat = !row.serializableOutput.scrapeSchema && !row.serializableOutput.scrapeList && !row.serializableOutput.crawl && !row.serializableOutput.search && Object.keys(row.serializableOutput).length > 0;

    if (hasLegacySchema || hasLegacyList || hasOldFormat) {
      processLegacyData(row.serializableOutput);
      setIsLegacyData(false);
      return;
    }

    setIsLegacyData(false);

    if (row.serializableOutput.scrapeSchema && Object.keys(row.serializableOutput.scrapeSchema).length > 0) {
      processSchemaData(row.serializableOutput.scrapeSchema);
    }

    if (row.serializableOutput.scrapeList) {
      processScrapeList(row.serializableOutput.scrapeList);
    }

    if (row.serializableOutput.crawl) {
      processCrawl(row.serializableOutput.crawl);
    }

    if (row.serializableOutput.search) {
      processSearch(row.serializableOutput.search);
    }
  }, [row.serializableOutput, row.status]);

  useEffect(() => {
    if (row.status === 'running' || row.status === 'queued' || row.status === 'scheduled') {
      setScreenshotKeys([]);
      setScreenshotKeyMap({});
      setCurrentScreenshotIndex(0);
      return;
    }

    if (row.binaryOutput && Object.keys(row.binaryOutput).length > 0) {
      const rawKeys = Object.keys(row.binaryOutput);

      const isLegacyPattern = rawKeys.every(key => /^item-\d+-\d+$/.test(key));

      let normalizedScreenshotKeys: string[];

      if (isLegacyPattern) {
        normalizedScreenshotKeys = rawKeys.map((_, index) => `Screenshot ${index + 1}`);
      } else {
        normalizedScreenshotKeys = rawKeys.map((key, index) => {
          if (key === 'screenshot-visible') {
            return 'Screenshot (Visible)';
          } else if (key === 'screenshot-fullpage') {
            return 'Screenshot (Full Page)';
          } else if (!key || key.toLowerCase().includes("screenshot")) {
            return `Screenshot ${index + 1}`;
          }
          return key;
        });
      }

      const keyMap: Record<string, string> = {};
      normalizedScreenshotKeys.forEach((displayName, index) => {
        keyMap[displayName] = rawKeys[index];
      });

      setScreenshotKeys(normalizedScreenshotKeys);
      setScreenshotKeyMap(keyMap);
      setCurrentScreenshotIndex(0);
    } else {
      setScreenshotKeys([]);
      setScreenshotKeyMap({});
      setCurrentScreenshotIndex(0);
    }
  }, [row.binaryOutput, row.status]);

  const processLegacyData = (legacyOutput: Record<string, any>) => {
    const convertedSchema: Record<string, any[]> = {};
    const convertedList: Record<string, any[]> = {};

    const keys = Object.keys(legacyOutput);

    keys.forEach((key) => {
      const data = legacyOutput[key];

      if (Array.isArray(data)) {
        const firstNonNullElement = data.find(item => item !== null && item !== undefined);
        const isNestedArray = firstNonNullElement && Array.isArray(firstNonNullElement);

        if (isNestedArray) {
          data.forEach((subArray, index) => {
            if (subArray !== null && subArray !== undefined && Array.isArray(subArray) && subArray.length > 0) {
              const filteredData = subArray.filter(row =>
                row && typeof row === 'object' && Object.values(row).some(value => value !== undefined && value !== "")
              );

              if (filteredData.length > 0) {
                const autoName = `List ${Object.keys(convertedList).length + 1}`;
                convertedList[autoName] = filteredData;
              }
            }
          });
        } else {
          const filteredData = data.filter(row =>
            row && typeof row === 'object' && !Array.isArray(row) && Object.values(row).some(value => value !== undefined && value !== "")
          );

          if (filteredData.length > 0) {
            const schemaCount = Object.keys(convertedSchema).length;
            const autoName = `Text ${schemaCount + 1}`;
            convertedSchema[autoName] = filteredData;
          }
        }
      }
    });

    if (Object.keys(convertedSchema).length === 1) {
      const singleKey = Object.keys(convertedSchema)[0];
      const singleData = convertedSchema[singleKey];
      delete convertedSchema[singleKey];
      convertedSchema["Texts"] = singleData;
    }

    if (Object.keys(convertedSchema).length > 0) {
      processSchemaData(convertedSchema);
    }

    if (Object.keys(convertedList).length > 0) {
      processScrapeList(convertedList);
    }
  };

  const processSchemaData = (schemaOutput: any) => {
    const keys = Object.keys(schemaOutput);
    const normalizedKeys = keys.map((key, index) => {
      if (!key || key.toLowerCase().includes("scrapeschema")) {
        return keys.length === 1 ? "Texts" : `Text ${index + 1}`;
      }
      return key;
    });

    setSchemaKeys(normalizedKeys);

    const dataByKey: Record<string, any[]> = {};
    const columnsByKey: Record<string, string[]> = {};

    if (Array.isArray(schemaOutput)) {
      const filteredData = schemaOutput.filter(row =>
        row && typeof row === 'object' && Object.values(row).some(value => value !== undefined && value !== "")
      );

      if (filteredData.length > 0) {
        const allColumns = new Set<string>();
        filteredData.forEach(item => {
          Object.keys(item).forEach(key => allColumns.add(key));
        });

        setSchemaData(filteredData);
        setSchemaColumns(Array.from(allColumns));
        setIsSchemaTabular(filteredData.length > 1);
        return;
      }
    }

    let allData: any[] = [];
    let hasMultipleEntries = false;

    keys.forEach(key => {
      const data = schemaOutput[key];
      if (Array.isArray(data)) {
        const filteredData = data.filter(row =>
          row && typeof row === 'object' && Object.values(row).some(value => value !== undefined && value !== "")
        );

        dataByKey[key] = filteredData;

        const columnsForKey = new Set<string>();
        filteredData.forEach(item => {
          Object.keys(item).forEach(col => columnsForKey.add(col));
        });
        columnsByKey[key] = Array.from(columnsForKey);

        allData = [...allData, ...filteredData];
        if (filteredData.length > 1) hasMultipleEntries = true;
      }
    });

    const remappedDataByKey: Record<string, any[]> = {};
    const remappedColumnsByKey: Record<string, string[]> = {};

    normalizedKeys.forEach((newKey, idx) => {
      const oldKey = keys[idx];
      remappedDataByKey[newKey] = dataByKey[oldKey];
      remappedColumnsByKey[newKey] = columnsByKey[oldKey];
    });

    setSchemaDataByKey(remappedDataByKey);
    setSchemaColumnsByKey(remappedColumnsByKey);

    if (allData.length > 0) {
      const allColumns = new Set<string>();
      allData.forEach(item => {
        Object.keys(item).forEach(key => allColumns.add(key));
      });

      setSchemaData(allData);
      setSchemaColumns(Array.from(allColumns));
      setIsSchemaTabular(hasMultipleEntries || allData.length > 1);
    }
  };

  const processScrapeList = (scrapeListData: any) => {
    const tablesList: any[][] = [];
    const columnsList: string[][] = [];
    const keys: string[] = [];

    if (typeof scrapeListData === 'object') {
      Object.keys(scrapeListData).forEach(key => {
        const tableData = scrapeListData[key];
        if (Array.isArray(tableData) && tableData.length > 0) {
          const filteredData = tableData.filter(row =>
            row && typeof row === 'object' && Object.values(row).some(value => value !== undefined && value !== "")
          );
          if (filteredData.length > 0) {
            tablesList.push(filteredData);
            keys.push(key);
            const tableColumns = new Set<string>();
            filteredData.forEach(item => {
              Object.keys(item).forEach(key => tableColumns.add(key));
            });
            columnsList.push(Array.from(tableColumns));
          }
        }
      });
    }

    setListData(tablesList);
    setListColumns(columnsList);
    const normalizedListKeys = keys.map((key, index) => {
      if (!key || key.toLowerCase().includes("scrapelist")) {
        return `List ${index + 1}`;
      }
      return key;
    });

    setListKeys(normalizedListKeys);
    setCurrentListIndex(0);
  };

  const processCrawl = (crawlDataInput: any) => {
    const tablesList: any[][] = [];
    const columnsList: string[][] = [];
    const keys: string[] = [];

    if (typeof crawlDataInput === 'object') {
      Object.keys(crawlDataInput).forEach(key => {
        const tableData = crawlDataInput[key];

        if (Array.isArray(tableData) && tableData.length > 0) {
          const filteredData = tableData.filter(row =>
            row && typeof row === 'object' && Object.values(row).some(value => value !== undefined && value !== "")
          );

          if (filteredData.length > 0) {
            tablesList.push(filteredData);
            keys.push(key);
            const tableColumns = new Set<string>();
            filteredData.forEach(item => {
              Object.keys(item).forEach(key => tableColumns.add(key));
            });
            columnsList.push(Array.from(tableColumns));
          }
        }
      });
    }

    setCrawlData(tablesList);
    setCrawlColumns(columnsList);
    const normalizedCrawlKeys = keys.map((key, index) => {
      if (!key || key.toLowerCase().includes("crawl")) {
        return `Crawl ${index + 1}`;
      }
      return key;
    });

    setCrawlKeys(normalizedCrawlKeys);
    setCurrentCrawlIndex(0);
  };

  const processSearch = (searchDataInput: any) => {
    if (typeof searchDataInput === 'object') {
      const keys = Object.keys(searchDataInput);

      if (keys.length > 0) {
        const searchKey = keys[0];
        const searchInfo = searchDataInput[searchKey];

        if (searchInfo && searchInfo.results && Array.isArray(searchInfo.results)) {
          const mode = searchInfo.mode || 'discover';
          setSearchMode(mode);

          if (mode === 'scrape') {
            setSearchData(searchInfo.results);
          } else {
            const normalizedResults = searchInfo.results.map((result: any, index: number) => ({
              title: result.title || '-',
              url: result.url || '-',
              description: result.description || '-',
              position: result.position || index + 1,
            }));
            setSearchData(normalizedResults);
          }

          setCurrentSearchIndex(0);
        }
      }
    }
  };

  const convertToCSV = (data: any[], columns: string[], isSchemaData: boolean = false, isTabular: boolean = false): string => {
    if (isSchemaData && !isTabular && data.length === 1) {
      const header = 'Label,Value';
      const rows = columns.map(column => 
        `"${column}","${data[0][column] || ""}"`
      );
      return [header, ...rows].join('\n');
    } else {
      const header = columns.map(col => `"${col}"`).join(',');
      const rows = data.map(row =>
        columns.map(col => {
          const value = row[col] || "";
          const escapedValue = String(value).replace(/"/g, '""');
          return `"${escapedValue}"`;
        }).join(',')
      );
      return [header, ...rows].join('\n');
    }
  };

  const downloadCSV = (data: any[], columns: string[], filename: string, isSchemaData: boolean = false, isTabular: boolean = false) => {
    const csvContent = convertToCSV(data, columns, isSchemaData, isTabular);
    const blob = new Blob([csvContent], { type: 'text/csv;charset=utf-8;' });
    const url = URL.createObjectURL(blob);

    const link = document.createElement("a");
    link.href = url;
    link.setAttribute("download", filename);
    document.body.appendChild(link);
    link.click();
    document.body.removeChild(link);
    
    setTimeout(() => {
      URL.revokeObjectURL(url);
    }, 100);
  };

  const downloadJSON = (data: any[], filename: string) => {
    const jsonContent = JSON.stringify(data, null, 2);
    const blob = new Blob([jsonContent], { type: 'application/json;charset=utf-8;' });
    const url = URL.createObjectURL(blob);

    const link = document.createElement("a");
    link.href = url;
    link.setAttribute("download", filename);
    document.body.appendChild(link);
    link.click();
    document.body.removeChild(link);

    setTimeout(() => {
      URL.revokeObjectURL(url);
    }, 100);
  };

  const downloadMarkdown = (content: string, filename: string) => {
    const blob = new Blob([content], { type: 'text/markdown;charset=utf-8;' });
    const url = URL.createObjectURL(blob);

    const link = document.createElement("a");
    link.href = url;
    link.setAttribute("download", filename);
    document.body.appendChild(link);
    link.click();
    document.body.removeChild(link);

    setTimeout(() => {
      URL.revokeObjectURL(url);
    }, 100);
  };

  const downloadAllCrawlsAsZip = async (crawlDataArray: any[], zipFilename: string) => {
    const zip = new JSZip();

    crawlDataArray.forEach((item, index) => {
      const url = item?.metadata?.url || item?.url || '';
      const filename = url
        ? url.replace(/^https?:\/\//, '').replace(/\//g, '_').replace(/[^a-zA-Z0-9_.-]/g, '_') + '.json'
        : `crawl_url_${index + 1}.json`;

      const jsonContent = JSON.stringify(item, null, 2);
      zip.file(filename, jsonContent);
    });

    const blob = await zip.generateAsync({ type: 'blob' });
    const url = URL.createObjectURL(blob);

    const link = document.createElement("a");
    link.href = url;
    link.setAttribute("download", zipFilename);
    document.body.appendChild(link);
    link.click();
    document.body.removeChild(link);

    setTimeout(() => {
      URL.revokeObjectURL(url);
    }, 100);
  };

  const renderDataTable = (
    data: any[],
    columns: string[],
    title: string,
    csvFilename: string,
    jsonFilename: string,
    isSchemaData: boolean = false
  ) => {
    if (data.length === 0) return null;

    const shouldShowAsKeyValue = isSchemaData && !isSchemaTabular && data.length === 1;

    if (!title || title.trim() === '') {
      return (
        <>
          <Box sx={{ mb: 2 }}>
            <TableContainer component={Paper} sx={{ maxHeight: 320 }}>
              <Table stickyHeader aria-label="sticky table">
                <TableHead>
                  <TableRow>
                    {shouldShowAsKeyValue ? (
                      <>
                        <TableCell
                          sx={{
                            backgroundColor: (theme) => theme.palette.mode === 'dark' ? '#11111' : '#f8f9fa'
                          }}
                        >
                          Label
                        </TableCell>
                        <TableCell
                          sx={{
                            backgroundColor: (theme) => theme.palette.mode === 'dark' ? '#11111' : '#f8f9fa'
                          }}
                        >
                          Value
                        </TableCell>
                      </>
                    ) : (
                      columns.map((column) => (
                        <TableCell
                          key={column}
                          sx={{
                            backgroundColor: (theme) => theme.palette.mode === 'dark' ? '#11111' : '#f8f9fa'
                          }}
                        >
                          {column}
                        </TableCell>
                      ))
                    )}
                  </TableRow>
                </TableHead>
                <TableBody>
                  {shouldShowAsKeyValue ? (
                    columns.map((column) => (
                      <TableRow key={column}>
                        <TableCell sx={{ fontWeight: 500 }}>
                          {column}
                        </TableCell>
                        <TableCell>
                          {data[0][column] === undefined || data[0][column] === ""
                            ? "-"
                            : (typeof data[0][column] === 'object'
                              ? JSON.stringify(data[0][column])
                              : String(data[0][column]))}
                        </TableCell>
                      </TableRow>
                    ))
                  ) : (
                    data.map((row, index) => (
                      <TableRow key={index}>
                        {columns.map((column) => (
                          <TableCell key={column}>
                            {row[column] === undefined || row[column] === ""
                              ? "-"
                              : (typeof row[column] === 'object'
                                ? JSON.stringify(row[column])
                                : String(row[column]))}
                          </TableCell>
                        ))}
                      </TableRow>
                    ))
                  )}
                </TableBody>
              </Table>
            </TableContainer>
          </Box>
          <Box sx={{ display: 'flex', alignItems: 'center', justifyContent: 'space-between', mb: 2 }}>
            <Box>
              <Button
                component="a"
                onClick={() => downloadJSON(data, jsonFilename)}
                sx={{
                  color: '#FF00C3',
                  textTransform: 'none',
                  mr: 2,
                  p: 0,
                  minWidth: 'auto',
                  backgroundColor: 'transparent',
                  '&:hover': {
                    backgroundColor: 'transparent',
                    textDecoration: 'underline'
                  }
                }}
              >
                {t('run_content.captured_data.download_json', 'Download JSON')}
              </Button>

              <Button
                component="a"
                onClick={() => downloadCSV(data, columns, csvFilename, isSchemaData, isSchemaTabular)}
                sx={{
                  color: '#FF00C3',
                  textTransform: 'none',
                  p: 0,
                  minWidth: 'auto',
                  backgroundColor: 'transparent',
                  '&:hover': {
                    backgroundColor: 'transparent',
                    textDecoration: 'underline'
                  }
                }}
              >
                {t('run_content.captured_data.download_csv', 'Download as CSV')}
              </Button>
            </Box>
          </Box>
        </>
      );
    }

    return (
      <Accordion defaultExpanded sx={{ mb: 2 }}>
        <AccordionSummary
          expandIcon={<ExpandMoreIcon />}
          aria-controls={`${title.toLowerCase()}-content`}
          id={`${title.toLowerCase()}-header`}
        >
          <Box sx={{ display: 'flex', alignItems: 'center' }}>
            <Typography variant='h6'>
              {title}
            </Typography>
          </Box>
        </AccordionSummary>
        <AccordionDetails>
          <Box sx={{ display: 'flex', alignItems: 'center', justifyContent: 'space-between', mb: 2 }}>
            <Box>
              <Button
                component="a"
                onClick={() => downloadJSON(data, jsonFilename)}
                sx={{
                  color: '#FF00C3',
                  textTransform: 'none',
                  mr: 2,
                  p: 0,
                  minWidth: 'auto',
                  backgroundColor: 'transparent',
                  '&:hover': {
                    backgroundColor: 'transparent',
                    textDecoration: 'underline'
                  }
                }}
              >
                {t('run_content.captured_data.download_json', 'Download JSON')}
              </Button>

              <Button
                component="a"
                onClick={() => downloadCSV(data, columns, csvFilename, isSchemaData, isSchemaTabular)}
                sx={{
                  color: '#FF00C3',
                  textTransform: 'none',
                  p: 0,
                  minWidth: 'auto',
                  backgroundColor: 'transparent',
                  '&:hover': {
                    backgroundColor: 'transparent',
                    textDecoration: 'underline'
                  }
                }}
              >
                {t('run_content.captured_data.download_csv', 'Download as CSV')}
              </Button>
            </Box>
          </Box>
          <TableContainer component={Paper} sx={{ maxHeight: 320 }}>
            <Table stickyHeader aria-label="sticky table">
              <TableHead>
                <TableRow>
                  {shouldShowAsKeyValue ? (
                    <>
                      <TableCell
                        sx={{
                          backgroundColor: (theme) => theme.palette.mode === 'dark' ? '#11111' : '#f8f9fa'
                        }}
                      >
                        Label
                      </TableCell>
                      <TableCell
                        sx={{
                          backgroundColor: (theme) => theme.palette.mode === 'dark' ? '#11111' : '#f8f9fa'
                        }}
                      >
                        Value
                      </TableCell>
                    </>
                  ) : (
                    columns.map((column) => (
                      <TableCell
                        key={column}
                        sx={{
                          backgroundColor: (theme) => theme.palette.mode === 'dark' ? '#11111' : '#f8f9fa'
                        }}
                      >
                        {column}
                      </TableCell>
                    ))
                  )}
                </TableRow>
              </TableHead>
              <TableBody>
                {shouldShowAsKeyValue ? (
                  columns.map((column) => (
                    <TableRow key={column}>
                      <TableCell sx={{ fontWeight: 500 }}>
                        {column}
                      </TableCell>
                      <TableCell>
                        {data[0][column] === undefined || data[0][column] === ""
                          ? "-"
                          : (typeof data[0][column] === 'object'
                            ? JSON.stringify(data[0][column])
                            : String(data[0][column]))}
                      </TableCell>
                    </TableRow>
                  ))
                ) : (
                  data.map((row, index) => (
                    <TableRow key={index}>
                      {columns.map((column) => (
                        <TableCell key={column}>
                          {row[column] === undefined || row[column] === ""
                            ? "-"
                            : (typeof row[column] === 'object'
                              ? JSON.stringify(row[column])
                              : String(row[column]))}
                        </TableCell>
                      ))}
                    </TableRow>
                  ))
                )}
              </TableBody>
            </Table>
          </TableContainer>
        </AccordionDetails>
      </Accordion>
    );
  };

  const hasData = schemaData.length > 0 || listData.length > 0 || crawlData.length > 0 || searchData.length > 0 || legacyData.length > 0;
  const hasScreenshots = row.binaryOutput && Object.keys(row.binaryOutput).length > 0;
  const hasMarkdown = markdownContent.length > 0;
  const hasHTML = htmlContent.length > 0;

  return (
    <Box sx={{ width: '100%' }}>
      <TabContext value={tab}>
        <TabPanel value='output' sx={{ width: '100%', maxWidth: '900px' }}>
          {hasMarkdown || hasHTML ? (
            <>
              {hasMarkdown && (
                <Accordion defaultExpanded sx={{ mb: 2 }}>
                  <AccordionSummary expandIcon={<ExpandMoreIcon />}>
                    <Typography variant='h6'>Markdown</Typography>
                  </AccordionSummary>
                  <AccordionDetails>
                    <Paper sx={{ p: 2, maxHeight: '500px', overflow: 'auto' }}>
                      <Typography component="pre" sx={{ whiteSpace: 'pre-wrap', fontFamily: 'monospace' }}>
                        {markdownContent}
                      </Typography>
                    </Paper>

                    <Box sx={{ mt: 2 }}>
                      <Button
                        onClick={() => downloadMarkdown(markdownContent, 'output.md')}
                        sx={{ color: '#FF00C3', textTransform: 'none' }}
                      >
                        Download
                      </Button>
                    </Box>
                  </AccordionDetails>
                </Accordion>
              )}

              {hasHTML && (
                <Accordion defaultExpanded sx={{ mb: 2 }}>
                  <AccordionSummary expandIcon={<ExpandMoreIcon />}>
                    <Typography variant='h6'>HTML</Typography>
                  </AccordionSummary>
                  <AccordionDetails>
                    <Paper sx={{ p: 2, maxHeight: '500px', overflow: 'auto' }}>
                      <Typography
                        component="pre"
                        sx={{ whiteSpace: 'pre-wrap', fontFamily: 'monospace' }}
                      >
                        {htmlContent}
                      </Typography>
                    </Paper>

                    <Box sx={{ mt: 2 }}>
                      <Button
                        onClick={() => {
                          const blob = new Blob([htmlContent], { type: 'text/html;charset=utf-8;' });
                          const url = URL.createObjectURL(blob);
                          const link = document.createElement("a");
                          link.href = url;
                          link.download = "output.html";
                          link.click();
                          setTimeout(() => URL.revokeObjectURL(url), 100);
                        }}
                        sx={{ color: '#FF00C3', textTransform: 'none' }}
                      >
                        Download
                      </Button>
                    </Box>
                  </AccordionDetails>
                </Accordion>
              )}

              {hasScreenshots && (
                <Accordion defaultExpanded sx={{ mb: 2 }}>
                  <AccordionSummary expandIcon={<ExpandMoreIcon />}>
                    <Box sx={{ display: 'flex', alignItems: 'center' }}>
                      <Typography variant='h6'>
                        {t('run_content.captured_screenshot.title', 'Captured Screenshots')}
                      </Typography>
                    </Box>
                  </AccordionSummary>
                  <AccordionDetails>
                    {screenshotKeys.length > 1 && (
                      <Box
                        sx={{
                          display: 'flex',
                          borderBottom: '1px solid',
                          borderColor: 'divider',
                          mb: 2,
                        }}
                      >
                        {screenshotKeys.map((key, idx) => (
                          <Box
                            key={key}
                            onClick={() => setCurrentScreenshotIndex(idx)}
                            sx={{
                              px: 3,
                              py: 1,
                              cursor: 'pointer',
                              backgroundColor:
                                currentScreenshotIndex === idx
                                  ? (theme) => theme.palette.mode === 'dark'
                                    ? '#121111ff'
                                    : '#e9ecef'
                                  : 'transparent',
                              borderBottom: currentScreenshotIndex === idx ? '3px solid #FF00C3' : 'none',
                              color: (theme) => theme.palette.mode === 'dark' ? '#fff' : '#000',
                            }}
                          >
                            {key}
                          </Box>
                        ))}
                      </Box>
                    )}

                    <Box sx={{ mt: 1 }}>
                      {screenshotKeys.length > 0 && (
                        <img
                          src={row.binaryOutput[screenshotKeyMap[screenshotKeys[currentScreenshotIndex]]]}
                          alt={`Screenshot ${screenshotKeys[currentScreenshotIndex]}`}
                          style={{
                            maxWidth: '100%',
                            height: 'auto',
                            border: '1px solid #e0e0e0',
                            borderRadius: '4px'
                          }}
                        />
                      )}
                    </Box>
                  </AccordionDetails>
                </Accordion>
              )}
            </>
          ) : (
            <>
          {row.status === 'running' || row.status === 'queued' ? (
            <>
              <Box sx={{ display: 'flex', alignItems: 'center', mb: 2 }}>
                {workflowProgress ? (
                  <>
                    <CircularProgress 
                      size={22} 
                      sx={{ marginRight: '10px' }} 
                    />
                    {getProgressMessage(workflowProgress.percentage)}
                  </>
                ) : (
                  <>
                    <CircularProgress size={22} sx={{ marginRight: '10px' }} />
                    {t('run_content.loading')}
                  </>
                )}
                {t('run_content.loading')}
              </Box>
              <Button color="error" onClick={abortRunHandler} sx={{ mt: 1 }}>
                {t('run_content.buttons.stop')}
              </Button>
            </>
          ) : (!hasData && !hasScreenshots
            ? <Typography>{t('run_content.empty_output')}</Typography>
            : null)}

          {hasData && (
            <Box sx={{ mb: 3 }}>
              {isLegacyData && (
                renderDataTable(
                  legacyData,
                  legacyColumns,
                  t('run_content.captured_data.title'),
                  'data.csv',
                  'data.json'
                )
              )}

              {!isLegacyData && (
                <>
                  {schemaData.length > 0 && (
                    <Accordion defaultExpanded sx={{ mb: 2 }}>
                      <AccordionSummary expandIcon={<ExpandMoreIcon />}>
                        <Box sx={{ display: 'flex', alignItems: 'center' }}>
                          <Typography variant='h6'>
                            {t('run_content.captured_data.schema_title', 'Captured Texts')}
                          </Typography>
                        </Box>
                      </AccordionSummary>
                      <AccordionDetails>
                        {schemaKeys.length > 0 && (
                          <Box
                            sx={{
                              display: 'flex',
                              borderBottom: '1px solid',
                              borderColor: 'divider',
                              mb: 2,
                            }}
                          >
                            {schemaKeys.map((key, idx) => (
                              <Box
                                key={key}
                                onClick={() => setCurrentSchemaIndex(idx)}
                                sx={{
                                  px: 3,
                                  py: 1,
                                  cursor: 'pointer',
                                  backgroundColor:
                                    currentSchemaIndex === idx
                                      ? (theme) => theme.palette.mode === 'dark'
                                        ? '#121111ff'
                                        : '#e9ecef'
                                      : 'transparent',
                                  borderBottom: currentSchemaIndex === idx ? '3px solid #FF00C3' : 'none',
                                  color: (theme) => theme.palette.mode === 'dark' ? '#fff' : '#000',
                                }}
                              >
                                {key}
                              </Box>
                            ))}
                          </Box>
                        )}

                        {renderDataTable(
                          schemaDataByKey[schemaKeys[currentSchemaIndex]] || schemaData,
                          schemaColumnsByKey[schemaKeys[currentSchemaIndex]] || schemaColumns,
                          '',
                          `${schemaKeys[currentSchemaIndex] || 'schema_data'}.csv`,
                          `${schemaKeys[currentSchemaIndex] || 'schema_data'}.json`,
                          true
                        )}
                      </AccordionDetails>
                    </Accordion>
                  )}

                  {listData.length > 0 && (
                    <Accordion defaultExpanded sx={{ mb: 2 }}>
                      <AccordionSummary expandIcon={<ExpandMoreIcon />}>
                        <Box sx={{ display: 'flex', alignItems: 'center' }}>
                          <Typography variant='h6'>
                            {t('run_content.captured_data.list_title', 'Captured Lists')}
                          </Typography>
                        </Box>
                      </AccordionSummary>
                      <AccordionDetails>
                        <Box
                          sx={{
                            display: 'flex',
                            borderBottom: '1px solid',
                            borderColor: 'divider',
                            mb: 2,
                          }}
                        >
                          {listKeys.map((key, idx) => (
                            <Box
                              key={key}
                              onClick={() => setCurrentListIndex(idx)}
                              sx={{
                                px: 3,
                                py: 1,
                                cursor: 'pointer',
                                backgroundColor:
                                  currentListIndex === idx
                                    ? (theme) => theme.palette.mode === 'dark'
                                      ? '#121111ff'
                                      : '#e9ecef'
                                    : 'transparent',
                                borderBottom: currentListIndex === idx ? '3px solid #FF00C3' : 'none',
                                color: (theme) => theme.palette.mode === 'dark' ? '#fff' : '#000',
                              }}
                            >
                              {key}
                            </Box>
                          ))}
                        </Box>

                        <TableContainer component={Paper} sx={{ maxHeight: 320 }}>
                          <Table stickyHeader aria-label="captured-list-table">
                            <TableHead>
                              <TableRow>
                                {(listColumns[currentListIndex] || []).map((column) => (
                                  <TableCell
                                    key={column}
                                    sx={{
                                      backgroundColor: (theme) => theme.palette.mode === 'dark' ? '#11111' : '#f8f9fa'
                                    }}
                                  >
                                    {column}
                                  </TableCell>
                                ))}
                              </TableRow>
                            </TableHead>

                            <TableBody>
                              {(listData[currentListIndex] || []).map((rowItem, idx) => (
                                <TableRow key={idx}>
                                  {(listColumns[currentListIndex] || []).map((column) => (
                                    <TableCell key={column}>
                                      {rowItem[column] === undefined || rowItem[column] === ''
                                        ? '-'
                                        : typeof rowItem[column] === 'object'
                                        ? JSON.stringify(rowItem[column])
                                        : String(rowItem[column])}
                                    </TableCell>
                                  ))}
                                </TableRow>
                              ))}
                            </TableBody>
                          </Table>
                        </TableContainer>

                        <Box
                          sx={{
                            display: 'flex',
                            alignItems: 'center',
                            justifyContent: 'space-between',
                            mb: 2,
                            mt: 2
                          }}
                        >
                          <Box>
                            <Button
                              component="a"
                              onClick={() =>
                                downloadJSON(
                                  listData[currentListIndex],
                                  `${listKeys[currentListIndex] || 'list_data'}.json`
                                )
                              }
                              sx={{
                                color: '#FF00C3',
                                textTransform: 'none',
                                mr: 2,
                                p: 0,
                                minWidth: 'auto',
                                backgroundColor: 'transparent',
                                '&:hover': {
                                  backgroundColor: 'transparent',
                                  textDecoration: 'underline',
                                },
                              }}
                            >
                              {t('run_content.captured_data.download_json', 'Download JSON')}
                            </Button>

                            <Button
                              component="a"
                              onClick={() =>
                                downloadCSV(
                                  listData[currentListIndex],
                                  listColumns[currentListIndex] || [],
                                  `${listKeys[currentListIndex] || 'list_data'}.csv`,
                                  false,
                                  false
                                )
                              }
                              sx={{
                                color: '#FF00C3',
                                textTransform: 'none',
                                p: 0,
                                minWidth: 'auto',
                                backgroundColor: 'transparent',
                                '&:hover': {
                                  backgroundColor: 'transparent',
                                  textDecoration: 'underline',
                                },
                              }}
                            >
                              {t('run_content.captured_data.download_csv', 'Download as CSV')}
                            </Button>
                          </Box>
                        </Box>
                      </AccordionDetails>
                    </Accordion>
                  )}
                </>
              )}

              {crawlData.length > 0 && crawlData[0] && crawlData[0].length > 0 && (
                <Accordion defaultExpanded sx={{ mb: 2 }}>
                  <AccordionSummary expandIcon={<ExpandMoreIcon />}>
                    <Box sx={{ display: 'flex', alignItems: 'center' }}>
                      <Typography variant='h6'>
                        Crawl Results
                      </Typography>
                    </Box>
                  </AccordionSummary>
                  <AccordionDetails>
                    <Box
                      sx={{
                        display: 'flex',
                        overflowX: 'auto',
                        borderBottom: '1px solid',
                        borderColor: darkMode ? '#2a3441' : '#dee2e6',
                        mb: 2,
                        '&::-webkit-scrollbar': {
                          height: '8px',
                        },
                        '&::-webkit-scrollbar-track': {
                          backgroundColor: darkMode ? '#1e1e1e' : '#f1f1f1',
                        },
                        '&::-webkit-scrollbar-thumb': {
                          backgroundColor: darkMode ? '#555' : '#888',
                          borderRadius: '4px',
                        },
                        '&::-webkit-scrollbar-thumb:hover': {
                          backgroundColor: '#FF00C3',
                        },
                      }}
                    >
                      {crawlData[0].map((item: any, idx: number) => {
                        const url = item?.metadata?.url || item?.url || `URL ${idx + 1}`;

                        return (
                          <Box
                            key={idx}
                            onClick={() => setCurrentCrawlIndex(idx)}
                            sx={{
                              px: 2,
                              py: 1,
                              cursor: 'pointer',
                              backgroundColor: currentCrawlIndex === idx
                                ? darkMode ? '#121111ff' : '#e9ecef'
                                : 'transparent',
                              borderBottom: currentCrawlIndex === idx ? '3px solid #FF00C3' : 'none',
                              color: darkMode ? '#fff' : '#000',
                              whiteSpace: 'nowrap',
                              fontSize: '0.875rem',
                              flexShrink: 0,
                            }}
                            title={url}
                          >
                            Link {idx + 1}
                          </Box>
                        );
                      })}
                    </Box>

                    {crawlData[0][currentCrawlIndex] && (
                      <>
                        <Accordion defaultExpanded sx={{ mb: 2 }}>
                          <AccordionSummary expandIcon={<ExpandMoreIcon />}>
                            <Box sx={{ display: 'flex', alignItems: 'center' }}>
                              <Typography variant='h6'>
                                Metadata
                              </Typography>
                            </Box>
                          </AccordionSummary>
                          <AccordionDetails>
                            <TableContainer component={Paper} sx={{ maxHeight: 300 }}>
                              <Table size="small">
                                <TableBody>
                                  {crawlData[0][currentCrawlIndex].metadata &&
                                    Object.entries(crawlData[0][currentCrawlIndex].metadata).map(([key, value]: [string, any]) => (
                                      <TableRow key={key}>
                                        <TableCell sx={{ fontWeight: 500, width: '200px' }}>
                                          {key}
                                        </TableCell>
                                        <TableCell sx={{ wordBreak: 'break-word' }}>
                                          {value === undefined || value === '' ? '-' : String(value)}
                                        </TableCell>
                                      </TableRow>
                                    ))
                                  }
                                </TableBody>
                              </Table>
                            </TableContainer>
                          </AccordionDetails>
                        </Accordion>

                        {crawlData[0][currentCrawlIndex].text && (
                          <Accordion defaultExpanded sx={{ mb: 2 }}>
                            <AccordionSummary expandIcon={<ExpandMoreIcon />}>
                              <Box sx={{ display: 'flex', alignItems: 'center' }}>
                                <Typography variant='h6'>
                                  Text Content
                                </Typography>
                              </Box>
                            </AccordionSummary>
                            <AccordionDetails>
                              <Paper
                                sx={{
                                  p: 2,
                                  maxHeight: '300px',
                                  overflow: 'auto',
                                  backgroundColor: darkMode ? '#1e1e1e' : '#f5f5f5'
                                }}
                              >
                                <Typography
                                  component="pre"
                                  sx={{
                                    whiteSpace: 'pre-wrap',
                                    wordBreak: 'break-word',
                                    fontFamily: 'monospace',
                                    fontSize: '0.75rem',
                                    m: 0
                                  }}
                                >
                                  {crawlData[0][currentCrawlIndex].text}
                                </Typography>
                              </Paper>
                            </AccordionDetails>
                          </Accordion>
                        )}

                        {crawlData[0][currentCrawlIndex].html && (
                          <Accordion defaultExpanded sx={{ mb: 2 }}>
                            <AccordionSummary expandIcon={<ExpandMoreIcon />}>
                              <Box sx={{ display: 'flex', alignItems: 'center' }}>
                                <Typography variant='h6'>
                                  HTML
                                </Typography>
                              </Box>
                            </AccordionSummary>
                            <AccordionDetails>
                              <Paper
                                sx={{
                                  p: 2,
                                  maxHeight: '300px',
                                  overflow: 'auto',
                                  backgroundColor: darkMode ? '#1e1e1e' : '#f5f5f5'
                                }}
                              >
                                <Typography
                                  component="pre"
                                  sx={{
                                    whiteSpace: 'pre-wrap',
                                    wordBreak: 'break-word',
                                    fontFamily: 'monospace',
                                    fontSize: '0.65rem',
                                    m: 0
                                  }}
                                >
                                  {crawlData[0][currentCrawlIndex].html}
                                </Typography>
                              </Paper>
                            </AccordionDetails>
                          </Accordion>
                        )}

                        {crawlData[0][currentCrawlIndex].links && crawlData[0][currentCrawlIndex].links.length > 0 && (
                          <Accordion defaultExpanded sx={{ mb: 2 }}>
                            <AccordionSummary expandIcon={<ExpandMoreIcon />}>
                              <Box sx={{ display: 'flex', alignItems: 'center' }}>
                                <Typography variant='h6'>
                                  Links ({crawlData[0][currentCrawlIndex].links.length})
                                </Typography>
                              </Box>
                            </AccordionSummary>
                            <AccordionDetails>
                              <Paper sx={{ maxHeight: 200, overflow: 'auto', p: 1 }}>
                                {crawlData[0][currentCrawlIndex].links.map((link: string, idx: number) => (
                                  <Typography key={idx} sx={{ fontSize: '0.75rem', mb: 0.5 }}>
                                    {link}
                                  </Typography>
                                ))}
                              </Paper>
                            </AccordionDetails>
                          </Accordion>
                        )}

                        <Box sx={{ display: 'flex', gap: 2, mt: 2 }}>
                          <Button
                            onClick={() => {
                              const currentUrl = crawlData[0][currentCrawlIndex]?.metadata?.url || crawlData[0][currentCrawlIndex]?.url || '';
                              const filename = currentUrl
                                ? currentUrl.replace(/^https?:\/\//, '').replace(/\//g, '_').replace(/[^a-zA-Z0-9_.-]/g, '_') + '.json'
                                : `crawl_url_${currentCrawlIndex + 1}.json`;
                              downloadJSON(
                                [crawlData[0][currentCrawlIndex]],
                                filename
                              );
                            }}
                            sx={{
                              color: '#FF00C3',
                              textTransform: 'none',
                              p: 0,
                              minWidth: 'auto',
                              backgroundColor: 'transparent',
                              '&:hover': {
                                backgroundColor: 'transparent',
                                textDecoration: 'underline',
                              },
                            }}
                          >
                            Download This Page as JSON
                          </Button>

                          <Button
                            onClick={() => {
                              const firstUrl = crawlData[0][0]?.metadata?.url || crawlData[0][0]?.url || '';
                              const baseFilename = firstUrl
                                ? firstUrl.replace(/^https?:\/\//, '').split('/')[0].replace(/[^a-zA-Z0-9_.-]/g, '_')
                                : 'crawl';
                              downloadAllCrawlsAsZip(
                                crawlData[0],
                                `${baseFilename}_all_urls.zip`
                              );
                            }}
                            sx={{
                              color: '#FF00C3',
                              textTransform: 'none',
                              p: 0,
                              minWidth: 'auto',
                              backgroundColor: 'transparent',
                              '&:hover': {
                                backgroundColor: 'transparent',
                                textDecoration: 'underline',
                              },
                            }}
                          >
                            Download All Pages as JSON
                          </Button>
                        </Box>
                      </>
                    )}
                  </AccordionDetails>
                </Accordion>
              )}

              {searchData.length > 0 && (
                <Accordion defaultExpanded sx={{ mb: 2 }}>
                  <AccordionSummary expandIcon={<ExpandMoreIcon />}>
                    <Box sx={{ display: 'flex', alignItems: 'center' }}>
                      <Typography variant='h6'>
                        Search Results
                      </Typography>
                    </Box>
                  </AccordionSummary>
                  <AccordionDetails>
                    {searchMode === 'scrape' && searchData.length > 0 ? (
                      <>
                        <Box
                          sx={{
                            display: 'flex',
                            overflowX: 'auto',
                            borderBottom: '1px solid',
                            borderColor: darkMode ? '#2a3441' : '#dee2e6',
                            mb: 2,
                            '&::-webkit-scrollbar': {
                              height: '8px',
                            },
                            '&::-webkit-scrollbar-track': {
                              backgroundColor: darkMode ? '#1e1e1e' : '#f1f1f1',
                            },
                            '&::-webkit-scrollbar-thumb': {
                              backgroundColor: darkMode ? '#555' : '#888',
                              borderRadius: '4px',
                            },
                            '&::-webkit-scrollbar-thumb:hover': {
                              backgroundColor: '#FF00C3',
                            },
                          }}
                        >
                          {searchData.map((item: any, idx: number) => {
                            const url = item?.metadata?.url || item?.url || `Result ${idx + 1}`;

                            return (
                              <Box
                                key={idx}
                                onClick={() => setCurrentSearchIndex(idx)}
                                sx={{
                                  px: 2,
                                  py: 1,
                                  cursor: 'pointer',
                                  backgroundColor: currentSearchIndex === idx
                                    ? darkMode ? '#121111ff' : '#e9ecef'
                                    : 'transparent',
                                  borderBottom: currentSearchIndex === idx ? '3px solid #FF00C3' : 'none',
                                  color: darkMode ? '#fff' : '#000',
                                  whiteSpace: 'nowrap',
                                  fontSize: '0.875rem',
                                  flexShrink: 0,
                                }}
                                title={url}
                              >
                                Link {idx + 1}
                              </Box>
                            );
                          })}
                        </Box>

                        {searchData[currentSearchIndex] && (
                          <>
                            <Accordion defaultExpanded sx={{ mb: 2 }}>
                              <AccordionSummary expandIcon={<ExpandMoreIcon />}>
                                <Box sx={{ display: 'flex', alignItems: 'center' }}>
                                  <Typography variant='h6'>
                                    Metadata
                                  </Typography>
                                </Box>
                              </AccordionSummary>
                              <AccordionDetails>
                                <TableContainer component={Paper} sx={{ maxHeight: 300 }}>
                                  <Table size="small">
                                    <TableBody>
                                      {searchData[currentSearchIndex].metadata &&
                                        Object.entries(searchData[currentSearchIndex].metadata).map(([key, value]: [string, any]) => (
                                          <TableRow key={key}>
                                            <TableCell sx={{ fontWeight: 500, width: '200px' }}>
                                              {key}
                                            </TableCell>
                                            <TableCell sx={{ wordBreak: 'break-word' }}>
                                              {value === undefined || value === '' ? '-' : String(value)}
                                            </TableCell>
                                          </TableRow>
                                        ))
                                      }
                                    </TableBody>
                                  </Table>
                                </TableContainer>
                              </AccordionDetails>
                            </Accordion>

                            {searchData[currentSearchIndex].text && (
                              <Accordion defaultExpanded sx={{ mb: 2 }}>
                                <AccordionSummary expandIcon={<ExpandMoreIcon />}>
                                  <Box sx={{ display: 'flex', alignItems: 'center' }}>
                                    <Typography variant='h6'>
                                      Text Content
                                    </Typography>
                                  </Box>
                                </AccordionSummary>
                                <AccordionDetails>
                                  <Paper
                                    sx={{
                                      p: 2,
                                      maxHeight: '300px',
                                      overflow: 'auto',
                                      backgroundColor: darkMode ? '#1e1e1e' : '#f5f5f5'
                                    }}
                                  >
                                    <Typography
                                      component="pre"
                                      sx={{
                                        whiteSpace: 'pre-wrap',
                                        wordBreak: 'break-word',
                                        fontFamily: 'monospace',
                                        fontSize: '0.75rem',
                                        m: 0
                                      }}
                                    >
                                      {searchData[currentSearchIndex].text}
                                    </Typography>
                                  </Paper>
                                </AccordionDetails>
                              </Accordion>
                            )}

                            {searchData[currentSearchIndex].html && (
                              <Accordion defaultExpanded sx={{ mb: 2 }}>
                                <AccordionSummary expandIcon={<ExpandMoreIcon />}>
                                  <Box sx={{ display: 'flex', alignItems: 'center' }}>
                                    <Typography variant='h6'>
                                      HTML
                                    </Typography>
                                  </Box>
                                </AccordionSummary>
                                <AccordionDetails>
                                  <Paper
                                    sx={{
                                      p: 2,
                                      maxHeight: '300px',
                                      overflow: 'auto',
                                      backgroundColor: darkMode ? '#1e1e1e' : '#f5f5f5'
                                    }}
                                  >
                                    <Typography
                                      component="pre"
                                      sx={{
                                        whiteSpace: 'pre-wrap',
                                        wordBreak: 'break-word',
                                        fontFamily: 'monospace',
                                        fontSize: '0.75rem',
                                        m: 0
                                      }}
                                    >
                                      {searchData[currentSearchIndex].html}
                                    </Typography>
                                  </Paper>
                                </AccordionDetails>
                              </Accordion>
                            )}

                            {searchData[currentSearchIndex].markdown && (
                              <Accordion defaultExpanded sx={{ mb: 2 }}>
                                <AccordionSummary expandIcon={<ExpandMoreIcon />}>
                                  <Box sx={{ display: 'flex', alignItems: 'center' }}>
                                    <Typography variant='h6'>
                                      Markdown
                                    </Typography>
                                  </Box>
                                </AccordionSummary>
                                <AccordionDetails>
                                  <Paper
                                    sx={{
                                      p: 2,
                                      maxHeight: '300px',
                                      overflow: 'auto',
                                      backgroundColor: darkMode ? '#1e1e1e' : '#f5f5f5'
                                    }}
                                  >
                                    <Typography
                                      component="pre"
                                      sx={{
                                        whiteSpace: 'pre-wrap',
                                        wordBreak: 'break-word',
                                        fontFamily: 'monospace',
                                        fontSize: '0.75rem',
                                        m: 0
                                      }}
                                    >
                                      {searchData[currentSearchIndex].markdown}
                                    </Typography>
                                  </Paper>
                                </AccordionDetails>
                              </Accordion>
                            )}

                            {searchData[currentSearchIndex].links && searchData[currentSearchIndex].links.length > 0 && (
                              <Accordion defaultExpanded sx={{ mb: 2 }}>
                                <AccordionSummary expandIcon={<ExpandMoreIcon />}>
                                  <Box sx={{ display: 'flex', alignItems: 'center' }}>
                                    <Typography variant='h6'>
                                      Links ({searchData[currentSearchIndex].links.length})
                                    </Typography>
                                  </Box>
                                </AccordionSummary>
                                <AccordionDetails>
                                  <Paper sx={{ maxHeight: 200, overflow: 'auto', p: 1 }}>
                                    {searchData[currentSearchIndex].links.map((link: string, idx: number) => (
                                      <Typography key={idx} sx={{ fontSize: '0.75rem', mb: 0.5 }}>
                                        {link}
                                      </Typography>
                                    ))}
                                  </Paper>
                                </AccordionDetails>
                              </Accordion>
                            )}

                            <Box sx={{ display: 'flex', alignItems: 'center', mt: 2 }}>
                              <Button
                                onClick={() => {
                                  const result = searchData[currentSearchIndex];
                                  const filename = `search_result_${currentSearchIndex + 1}.json`;
                                  downloadJSON(result, filename);
                                }}
                                sx={{
                                  color: '#FF00C3',
                                  textTransform: 'none',
                                  mr: 2,
                                  p: 0,
                                  minWidth: 'auto',
                                  backgroundColor: 'transparent',
                                  '&:hover': {
                                    backgroundColor: 'transparent',
                                    textDecoration: 'underline',
                                  },
                                }}
                              >
                                Download as JSON
                              </Button>
                            </Box>
                          </>
                        )}
                      </>
                    ) : (
                      <>
                        <TableContainer component={Paper} sx={{ maxHeight: 600 }}>
                          <Table stickyHeader aria-label="search-results-table">
                            <TableHead>
                              <TableRow>
                                <TableCell
                                  sx={{
                                    backgroundColor: darkMode ? '#11111' : '#f8f9fa',
                                    minWidth: '200px'
                                  }}
                                >
                                  Title
                                </TableCell>
                                <TableCell
                                  sx={{
                                    backgroundColor: darkMode ? '#11111' : '#f8f9fa',
                                    minWidth: '250px'
                                  }}
                                >
                                  URL
                                </TableCell>
                                <TableCell
                                  sx={{
                                    backgroundColor: darkMode ? '#11111' : '#f8f9fa',
                                    minWidth: '300px'
                                  }}
                                >
                                  Description
                                </TableCell>
                              </TableRow>
                            </TableHead>

                            <TableBody>
                              {searchData.map((result: any, idx: number) => (
                                <TableRow key={idx}>
                                  <TableCell>
                                    {result.title || '-'}
                                  </TableCell>
                                  <TableCell>
                                    {result.url ? (
                                      <Link
                                        href={result.url}
                                        target="_blank"
                                        rel="noopener noreferrer"
                                        sx={{
                                          color: '#FF00C3',
                                          textDecoration: 'none',
                                          '&:hover': {
                                            textDecoration: 'underline'
                                          },
                                          wordBreak: 'break-all'
                                        }}
                                      >
                                        {result.url}
                                      </Link>
                                    ) : '-'}
                                  </TableCell>
                                  <TableCell>
                                    {result.description || '-'}
                                  </TableCell>
                                </TableRow>
                              ))}
                            </TableBody>
                          </Table>
                        </TableContainer>

                        <Box sx={{ display: 'flex', alignItems: 'center', mt: 2 }}>
                          <Button
                            onClick={() => {
                              downloadJSON(searchData, 'search_results.json');
                            }}
                            sx={{
                              color: '#FF00C3',
                              textTransform: 'none',
                              mr: 2,
                              p: 0,
                              minWidth: 'auto',
                              backgroundColor: 'transparent',
                              '&:hover': {
                                backgroundColor: 'transparent',
                                textDecoration: 'underline',
                              },
                            }}
                          >
                            Download as JSON
                          </Button>
                        </Box>
                      </>
                    )}
                  </AccordionDetails>
                </Accordion>
              )}
            </Box>
          )}

          {hasScreenshots && (
            <Accordion defaultExpanded sx={{ mb: 2 }}>
              <AccordionSummary expandIcon={<ExpandMoreIcon />}>
                <Box sx={{ display: 'flex', alignItems: 'center' }}>
                  <Typography variant='h6'>
                    {t('run_content.captured_screenshot.title', 'Captured Screenshots')}
                  </Typography>
                </Box>
              </AccordionSummary>
              <AccordionDetails>
                <Box
                  sx={{
                    display: 'flex',
                    alignItems: 'center',
                    justifyContent: 'space-between',
                    mb: 2,
                  }}
                >
                  {screenshotKeys.length > 0 && (
                    <Box
                      sx={{
                        display: 'flex',
                        borderBottom: '1px solid',
                        borderColor: 'divider',
                        mb: 2,
                      }}
                    >
                      {screenshotKeys.map((key, idx) => (
                        <Box
                          key={key}
                          onClick={() => setCurrentScreenshotIndex(idx)}
                          sx={{
                            px: 3,
                            py: 1,
                            cursor: 'pointer',
                            backgroundColor:
                              currentScreenshotIndex === idx
                                ? (theme) => theme.palette.mode === 'dark'
                                  ? '#121111ff'
                                  : '#e9ecef'
                                : 'transparent',
                            borderBottom: currentScreenshotIndex === idx ? '3px solid #FF00C3' : 'none',
                            color: (theme) => theme.palette.mode === 'dark' ? '#fff' : '#000',
                          }}
                        >
                          {key}
                        </Box>
                      ))}
                    </Box>
                  )}
                </Box>

                <Box sx={{ mt: 1 }}>
                  {screenshotKeys.length > 0 && (
                    <img
                      src={row.binaryOutput[screenshotKeyMap[screenshotKeys[currentScreenshotIndex]]]}
                      alt={`Screenshot ${screenshotKeys[currentScreenshotIndex]}`}
                      style={{
                        maxWidth: '100%',
                        height: 'auto',
                        border: '1px solid #e0e0e0',
                        borderRadius: '4px'
                      }}
                    />
                  )}
                </Box>
              </AccordionDetails>
            </Accordion>
          )}
          </>
          )}
        </TabPanel>
      </TabContext>
    </Box>
  );
};<|MERGE_RESOLUTION|>--- conflicted
+++ resolved
@@ -37,13 +37,9 @@
   } | null,
 }
 
-<<<<<<< HEAD
-export const RunContent = ({ row, currentLog, interpretationInProgress, logEndRef, abortRunHandler }: RunContentProps) => {
+export const RunContent = ({ row, currentLog, interpretationInProgress, logEndRef, abortRunHandler, workflowProgress }: RunContentProps) => {
   const { t } = useTranslation();
   const { darkMode } = useThemeMode();
-=======
-export const RunContent = ({ row, currentLog, interpretationInProgress, logEndRef, abortRunHandler, workflowProgress }: RunContentProps) => {  const { t } = useTranslation();
->>>>>>> f0b37a88
   const [tab, setTab] = React.useState<string>('output');
   const [markdownContent, setMarkdownContent] = useState<string>('');
   const [htmlContent, setHtmlContent] = useState<string>('');
