--- conflicted
+++ resolved
@@ -21,14 +21,17 @@
 import { useTranslation } from 'react-i18next';
 import { useBrowserSteps } from '../../context/browserSteps';
 import { useActionContext } from '../../context/browserActions';
+import { useTutorial } from '../../context/tutorial';
 
 interface InterpretationLogProps {
   isOpen: boolean;
   setIsOpen: (isOpen: boolean) => void;
+  tutorialMode?: boolean;
 }
 
-export const InterpretationLog: React.FC<InterpretationLogProps> = ({ isOpen, setIsOpen }) => {
+export const InterpretationLog: React.FC<InterpretationLogProps> = ({ isOpen, setIsOpen, tutorialMode = false }) => {
   const { t } = useTranslation();
+  const tutorial = tutorialMode ? useTutorial() : null;
 
   const [captureListData, setCaptureListData] = useState<any[]>([]);
   const [captureTextData, setCaptureTextData] = useState<any[]>([]);
@@ -98,12 +101,18 @@
 
       updateListTextFieldLabel(editingField.listId, editingField.fieldKey, editingValue.trim());
 
+      // Emit updated action to backend after state update completes
       if (actionId) {
         setTimeout(() => emitForStepId(actionId), 0);
       }
 
       setEditingField(null);
       setEditingValue('');
+
+      // Advance tutorial if in tutorial mode
+      if (tutorialMode && tutorial) {
+        tutorial.handleFieldLabelsEdited();
+      }
     }
   };
 
@@ -118,6 +127,7 @@
 
     removeListTextField(listId, fieldKey);
 
+    // Emit updated action to backend after state update completes
     if (actionId) {
       setTimeout(() => emitForStepId(actionId), 0);
     }
@@ -135,13 +145,20 @@
 
       updateListStepName(editingListName, finalName);
 
+      // Use ref-synced version of browserSteps via emitForStepId
       const listStep = browserSteps.find(step => step.id === editingListName);
       if (listStep?.actionId) {
+        // small async delay ensures React state commit
         setTimeout(() => emitForStepId(listStep.actionId!), 0);
       }
 
       setEditingListName(null);
       setEditingListNameValue('');
+
+      // Advance tutorial if in tutorial mode
+      if (tutorialMode && tutorial) {
+        tutorial.handleListNameEdited();
+      }
     }
   };
 
@@ -154,9 +171,11 @@
     const trimmedName = editingTextGroupNameValue.trim();
     const finalName = trimmedName || 'Text Data';
 
+    console.log("SAVING TEXT GROUP NAME:", finalName);
     setCurrentTextGroupName(finalName);
     setEditingTextGroupName(false);
 
+    // Emit after React updates global state
     setTimeout(() => {
       const activeTextStep = captureTextData.find(step => step.actionId);
       if (activeTextStep?.actionId) emitForStepId(activeTextStep.actionId);
@@ -176,6 +195,7 @@
 
       updateBrowserTextStepLabel(editingTextLabel, editingTextLabelValue.trim());
 
+      // Emit updated action to backend after state update completes
       if (actionId) {
         setTimeout(() => emitForStepId(actionId), 0);
       }
@@ -196,7 +216,9 @@
 
     deleteBrowserStep(textId);
 
+    // Emit updated action to backend after deletion
     if (actionId) {
+      // Small delay to ensure state update completes
       setTimeout(() => emitForStepId(actionId), 0);
     }
   };
@@ -212,7 +234,7 @@
       const screenshotSteps = browserSteps.filter(step => step.type === 'screenshot');
       const screenshotIndex = screenshotSteps.findIndex(s => s.id === editingScreenshotName);
       const finalName = trimmedName || `Screenshot ${screenshotIndex + 1}`;
-
+      
       updateScreenshotStepName(editingScreenshotName, finalName);
 
       const screenshotStep = browserSteps.find(step => step.id === editingScreenshotName);
@@ -220,8 +242,11 @@
         const originalName = screenshotStep.name?.trim() || "";
         const trimmedName = editingScreenshotNameValue.trim();
 
+        // 🚫 Only emit if name actually changed
         if (trimmedName && trimmedName !== originalName) {
           setTimeout(() => emitForStepId(screenshotStep.actionId!), 500);
+        } else {
+          console.log("🧠 Skipping emit — screenshot name unchanged.");
         }
       }
 
@@ -251,6 +276,7 @@
       setActiveTab(availableTabs.findIndex(tab => tab.id === 'captureText'));
     } else if (hasNewScreenshotData && availableTabs.findIndex(tab => tab.id === 'captureScreenshot') !== -1) {
       setActiveTab(availableTabs.findIndex(tab => tab.id === 'captureScreenshot'));
+      // Set the active screenshot tab to the latest screenshot
       setActiveScreenshotTab(screenshotData.length - 1);
     }
   }, [captureListData.length, captureTextData.length, screenshotData.length]);
@@ -313,24 +339,24 @@
 
   const getAvailableTabs = useCallback(() => {
     const tabs = [];
-
+    
     if (captureListData.length > 0) {
       tabs.push({ id: 'captureList', label: 'Lists' });
     }
-
+    
     if (captureTextData.length > 0) {
       tabs.push({ id: 'captureText', label: 'Texts' });
     }
-
+    
     if (screenshotData.length > 0) {
       tabs.push({ id: 'captureScreenshot', label: 'Screenshots' });
     }
-
+    
     return tabs;
   }, [captureListData.length, captureTextData.length, screenshotData.length, showPreviewData]);
 
   const availableTabs = getAvailableTabs();
-
+  
   useEffect(() => {
     if (activeTab >= availableTabs.length && availableTabs.length > 0) {
       setActiveTab(0);
@@ -407,7 +433,6 @@
     }
   }, [hasScrapeListAction, hasScrapeSchemaAction, hasScreenshotAction, captureListData, captureTextData, screenshotData, setIsOpen, getText]);
 
-<<<<<<< HEAD
   useEffect(() => {
     if (captureListData.length > 0 && isOpen && captureStage === 'initial') {
       const latestListIndex = captureListData.length - 1;
@@ -425,10 +450,6 @@
             }, 300);
           }
         }
-=======
-
-  const { darkMode } = useThemeMode();
->>>>>>> 25b8b572
 
         previousDataLengths.current.set(latestList.id, currentLength);
       }
@@ -508,7 +529,7 @@
           {showPreviewData && availableTabs.length > 0 && (
             <>
               {shouldShowTabs && (
-                <Box
+                <Box 
                   sx={{
                     display: 'flex',
                     borderBottom: '1px solid',
@@ -524,10 +545,7 @@
                         px: 4,
                         py: 2,
                         cursor: 'pointer',
-<<<<<<< HEAD
-=======
                         // borderBottom: activeTab === index ? '2px solid' : 'none',
->>>>>>> 25b8b572
                         borderColor: activeTab === index ? (darkMode ? '#ff00c3' : '#ff00c3') : 'transparent',
                         backgroundColor: activeTab === index ? (darkMode ? '#121111ff' : '#e9ecef') : 'transparent',
                         color: darkMode ? 'white' : 'black',
@@ -546,12 +564,13 @@
                   ))}
                 </Box>
               )}
-
+              
               <Box sx={{ flexGrow: 1, overflow: 'hidden', p: 0, display: 'flex', flexDirection: 'column' }}>
                 {(activeTab === availableTabs.findIndex(tab => tab.id === 'captureList') ||
                   singleContentType === 'captureList') &&
                   captureListData.length > 0 && (
                     <Box sx={{ display: 'flex', flexDirection: 'column', height: '100%' }}>
+                      {/* List Tabs */}
                       <Box
                         sx={{
                           display: 'flex',
@@ -568,12 +587,13 @@
 
                           return (
                             <Tooltip
-                              key={listItem.id}
                               title="Double click to edit captured list name"
                               arrow
                               placement="top"
                             >
                               <Box
+                                id={index === captureListData.length - 1 ? "list-name-tab" : undefined}
+                                key={listItem.id}
                                 onClick={() => {
                                   if (!isEditing) {
                                     setActiveListTab(index);
@@ -656,6 +676,7 @@
                         })}
                       </Box>
 
+                      {/* Table Below Tabs */}
                       <TableContainer
                         component={Paper}
                         sx={{
@@ -673,13 +694,15 @@
                       <Table stickyHeader>
                         <TableHead>
                           <TableRow>
-<<<<<<< HEAD
                             {Object.entries(captureListData[activeListTab]?.fields || {}).map(([fieldKey, field]: [string, any]) => {
                               const isEditing = editingField?.listId === captureListData[activeListTab]?.id && editingField?.fieldKey === fieldKey;
+
+                              const isFirstField = Object.keys(captureListData[activeListTab]?.fields || {}).indexOf(fieldKey) === 0;
 
                               return (
                                 <TableCell
                                   key={fieldKey}
+                                  id={isFirstField ? "first-field-label" : undefined}
                                   sx={{
                                     borderBottom: '1px solid',
                                     borderColor: darkMode ? '#080808ff' : '#dee2e6',
@@ -767,43 +790,26 @@
                                 </TableCell>
                               );
                             })}
-=======
-                            {Object.values(captureListData[captureListPage]?.fields || {}).map((field: any, index) => (
-                              <TableCell 
-                                key={index}
-                                sx={{ 
-                                  borderBottom: '1px solid',
-                                  borderColor: darkMode ? '#080808ff' : '#dee2e6',
-                                  backgroundColor: darkMode ? '#080808ff' : '#f8f9fa'
-                                }}
-                              >
-                                {field.label}
-                              </TableCell>
-                            ))}
->>>>>>> 25b8b572
                           </TableRow>
                         </TableHead>
                         <TableBody>
                           {(captureListData[activeListTab]?.data || [])
-                            .slice(0, Math.min(captureListData[activeListTab]?.limit || 10, 5))
+                            .slice(0, tutorialMode ? (captureListData[activeListTab]?.data?.length || 0) : Math.min(captureListData[activeListTab]?.limit || 10, 5))
                             .map((row: any, rowIndex: any) => (
                               <TableRow
                                 key={rowIndex}
                                 sx={{
-<<<<<<< HEAD
-                                  borderBottom: rowIndex < Math.min(captureListData[activeListTab]?.data?.length || 0, Math.min(captureListData[activeListTab]?.limit || 10, 5)) - 1 ? '1px solid' : 'none',
-=======
-                                  borderBottom: rowIndex < (
-                                     Math.min((captureListData[captureListPage]?.data?.length || 0), Math.min(captureListData[captureListPage]?.limit || 10, 5))
+                                  borderBottom: rowIndex < (tutorialMode
+                                    ? (captureListData[activeListTab]?.data?.length || 0)
+                                    : Math.min((captureListData[activeListTab]?.data?.length || 0), Math.min(captureListData[activeListTab]?.limit || 10, 5))
                                   ) - 1 ? '1px solid' : 'none',
->>>>>>> 25b8b572
                                   borderColor: darkMode ? '#080808ff' : '#dee2e6'
                                 }}
                               >
                                 {Object.values(captureListData[activeListTab]?.fields || {}).map((field: any, colIndex) => (
-                                  <TableCell
+                                  <TableCell 
                                     key={colIndex}
-                                    sx={{
+                                    sx={{ 
                                       borderBottom: 'none',
                                       py: 2
                                     }}
@@ -823,6 +829,7 @@
 
                 {(activeTab === availableTabs.findIndex(tab => tab.id === 'captureScreenshot') || singleContentType === 'captureScreenshot') && screenshotData.length > 0 && (
                   <Box sx={{ display: 'flex', flexDirection: 'column', height: '100%' }}>
+                    {/* Screenshot Tabs */}
                     <Box
                       sx={{
                         display: 'flex',
@@ -929,6 +936,7 @@
                       })()}
                     </Box>
 
+                    {/* Screenshot Image */}
                     <Box sx={{
                       p: 3,
                       overflow: 'auto',
@@ -945,7 +953,6 @@
                 )}
 
                 {(activeTab === availableTabs.findIndex(tab => tab.id === 'captureText') || singleContentType === 'captureText') && captureTextData.length > 0 && (
-<<<<<<< HEAD
                   <Box sx={{ display: 'flex', flexDirection: 'column', height: '100%' }}>
                     <Box
                       sx={{
@@ -1029,24 +1036,15 @@
                       }}
                     >
                       <Table stickyHeader>
-=======
-                  <Box sx={{ mt: 2 }}>
-                    <TableContainer component={Paper} sx={{ boxShadow: 'none', borderRadius: 0 }}>
-                      <Table>
->>>>>>> 25b8b572
                         <TableHead>
                           <TableRow>
                             <TableCell
                               sx={{
                                 borderBottom: '1px solid',
                                 borderColor: darkMode ? '#080808ff' : '#dee2e6',
-<<<<<<< HEAD
                                 backgroundColor: `${darkMode ? '#080808ff' : '#f8f9fa'} !important`,
                                 position: 'sticky',
                                 top: 0,
-=======
-                                backgroundColor: darkMode ? '#080808ff' : '#f8f9fa',
->>>>>>> 25b8b572
                               }}
                             >
                               Label
@@ -1055,13 +1053,9 @@
                               sx={{
                                 borderBottom: '1px solid',
                                 borderColor: darkMode ? '#080808ff' : '#dee2e6',
-<<<<<<< HEAD
                                 backgroundColor: `${darkMode ? '#080808ff' : '#f8f9fa'} !important`,
                                 position: 'sticky',
                                 top: 0,
-=======
-                                backgroundColor: darkMode ? '#080808ff' : '#f8f9fa',
->>>>>>> 25b8b572
                               }}
                             >
                               Value
@@ -1069,7 +1063,6 @@
                           </TableRow>
                         </TableHead>
                         <TableBody>
-<<<<<<< HEAD
                           {captureTextData.map((textStep: any, index) => {
                             const isEditing = editingTextLabel === textStep.id;
 
@@ -1176,35 +1169,6 @@
                               </TableRow>
                             );
                           })}
-=======
-                          {getCaptureTextColumns.map((column, index) => (
-                            <TableRow 
-                              key={column}
-                              sx={{ 
-                                borderBottom: index < getCaptureTextColumns.length - 1 ? '1px solid' : 'none',
-                                borderColor: darkMode ? '#080808ff' : '#dee2e6'
-                              }}
-                            >
-                              <TableCell 
-                                sx={{ 
-                                  borderBottom: 'none',
-                                  py: 2,
-                                  fontWeight: 500
-                                }}
-                              >
-                                {column}
-                              </TableCell>
-                              <TableCell 
-                                sx={{ 
-                                  borderBottom: 'none',
-                                  py: 2
-                                }}
-                              >
-                                {typeof captureTextData[0][column] === 'object' ? JSON.stringify(captureTextData[0][column]) : String(captureTextData[0][column] || '')}
-                              </TableCell>
-                            </TableRow>
-                          ))}
->>>>>>> 25b8b572
                         </TableBody>
                       </Table>
                     </TableContainer>
@@ -1212,26 +1176,6 @@
                 )}
               </Box>
             </>
-<<<<<<< HEAD
-=======
-          ) : (
-            <Grid container justifyContent="center" alignItems="center" style={{ height: '100%' }}>
-              <Grid item>
-                {hasScrapeListAction || hasScrapeSchemaAction || hasScreenshotAction ? (
-                  <>
-                    <Typography variant="h6" gutterBottom align="left">
-                      {t('interpretation_log.messages.successful_training')}
-                    </Typography>
-                      <SidePanelHeader onPreviewClick={() => setShowPreviewData(true)} />
-                  </>
-                ) : (
-                  <Typography variant="h6" gutterBottom align="left">
-                    {t('interpretation_log.messages.no_selection')}
-                  </Typography>
-                )}
-              </Grid>
-            </Grid>
->>>>>>> 25b8b572
           )}
           <div style={{ float: 'left', clear: 'both' }} ref={logEndRef} />
         </SwipeableDrawer>
