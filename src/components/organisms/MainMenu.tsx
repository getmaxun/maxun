import React from 'react';
import Tabs from '@mui/material/Tabs';
import Tab from '@mui/material/Tab';
import Box from '@mui/material/Box';
<<<<<<< HEAD
import { Paper, Button, useTheme } from "@mui/material";
import { AutoAwesome, FormatListBulleted, VpnKey, Usb, Article, CloudQueue } from "@mui/icons-material";
=======
import { Paper, Button } from "@mui/material";
import { AutoAwesome, FormatListBulleted, VpnKey, Usb, CloudQueue, Code } from "@mui/icons-material";
import { apiUrl } from "../../apiConfig";
>>>>>>> 600c36d9

interface MainMenuProps {
  value: string;
  handleChangeContent: (newValue: string) => void;
}

export const MainMenu = ({ value = 'recordings', handleChangeContent }: MainMenuProps) => {
  const theme = useTheme();

  const handleChange = (event: React.SyntheticEvent, newValue: string) => {
    handleChangeContent(newValue);
  };

  // Define colors based on theme mode
  const defaultcolor = theme.palette.mode === 'light' ? 'black' : 'white';
  const selectedPink = '#FF00C3';

  return (
    <Paper
      sx={{
        height: 'auto',
        width: '250px',
        backgroundColor: theme.palette.background.paper,
        paddingTop: '0.5rem',
        color: defaultcolor,
      }}
      variant="outlined"
      square
    >
      <Box sx={{ width: '100%', paddingBottom: '1rem' }}>
        <Tabs
          value={value}
          onChange={handleChange}
          orientation="vertical"
          sx={{
            alignItems: 'flex-start',
            '& .MuiTab-root': {
              color: defaultcolor, 
              textTransform: 'none', // Non-capitalized text
              fontSize: 'medium',
              justifyContent: 'flex-start',
              textAlign: 'left',
              '&.Mui-selected': {
                color: selectedPink, // Darker pink for selected tab
              },
            },
          }}
        >
          <Tab
            value="recordings"
            label="Robots"
            icon={<AutoAwesome />}
            iconPosition="start"
          />
          <Tab
            value="runs"
            label="Runs"
            icon={<FormatListBulleted />}
            iconPosition="start"
          />
          <Tab
            value="proxy"
            label="Proxy"
            icon={<Usb />}
            iconPosition="start"
          />
          <Tab
            value="apikey"
            label="API Key"
            icon={<VpnKey />}
            iconPosition="start"
          />
        </Tabs>
        <hr />
        <Box sx={{ display: 'flex', flexDirection: 'column', gap: '1rem', textAlign: 'left' }}>
<<<<<<< HEAD
          <Button href="/api-docs" target="_blank" rel="noopener noreferrer" sx={buttonStyles} startIcon={<Article />}>
            API Docs
=======
          <Button href={`${apiUrl}/api-docs/`} target="_blank" rel="noopener noreferrer" sx={buttonStyles} startIcon={<Code />}>
            Website To API
>>>>>>> 600c36d9
          </Button>
          <Button href="https://forms.gle/hXjgqDvkEhPcaBW76" target="_blank" rel="noopener noreferrer" sx={buttonStyles} startIcon={<CloudQueue />}>
            Join Maxun Cloud
          </Button>
        </Box>
      </Box>
    </Paper>
  );
};

const buttonStyles = {
  justifyContent: 'flex-start',
  textAlign: 'left',
  fontSize: 'medium',
  padding: '6px 16px 6px 22px',
  minHeight: '48px',
  minWidth: '100%',
  display: 'flex',
  alignItems: 'center',
  textTransform: 'none',
  color: 'inherit',
};<|MERGE_RESOLUTION|>--- conflicted
+++ resolved
@@ -2,14 +2,13 @@
 import Tabs from '@mui/material/Tabs';
 import Tab from '@mui/material/Tab';
 import Box from '@mui/material/Box';
-<<<<<<< HEAD
+
 import { Paper, Button, useTheme } from "@mui/material";
-import { AutoAwesome, FormatListBulleted, VpnKey, Usb, Article, CloudQueue } from "@mui/icons-material";
-=======
-import { Paper, Button } from "@mui/material";
-import { AutoAwesome, FormatListBulleted, VpnKey, Usb, CloudQueue, Code } from "@mui/icons-material";
+import { AutoAwesome, FormatListBulleted, VpnKey, Usb, Article, CloudQueue,Code, } from "@mui/icons-material";
+
+
 import { apiUrl } from "../../apiConfig";
->>>>>>> 600c36d9
+
 
 interface MainMenuProps {
   value: string;
@@ -85,13 +84,10 @@
         </Tabs>
         <hr />
         <Box sx={{ display: 'flex', flexDirection: 'column', gap: '1rem', textAlign: 'left' }}>
-<<<<<<< HEAD
+
           <Button href="/api-docs" target="_blank" rel="noopener noreferrer" sx={buttonStyles} startIcon={<Article />}>
             API Docs
-=======
-          <Button href={`${apiUrl}/api-docs/`} target="_blank" rel="noopener noreferrer" sx={buttonStyles} startIcon={<Code />}>
-            Website To API
->>>>>>> 600c36d9
+
           </Button>
           <Button href="https://forms.gle/hXjgqDvkEhPcaBW76" target="_blank" rel="noopener noreferrer" sx={buttonStyles} startIcon={<CloudQueue />}>
             Join Maxun Cloud
