--- conflicted
+++ resolved
@@ -17,11 +17,8 @@
 import ArrowUpwardIcon from '@mui/icons-material/ArrowUpward';
 import { SidePanelHeader } from './SidePanelHeader';
 import { useGlobalInfoStore } from '../../context/globalInfo';
-<<<<<<< HEAD
 import { useThemeMode } from '../../context/theme-provider';
-=======
 import { useTranslation } from 'react-i18next';
->>>>>>> 73d4497b
 
 interface InterpretationLogProps {
   isOpen: boolean;
