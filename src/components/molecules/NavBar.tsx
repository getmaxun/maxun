import React, { useState, useContext } from 'react';
import axios from 'axios';
import styled from "styled-components";
import { stopRecording } from "../../api/recording";
import { useGlobalInfoStore } from "../../context/globalInfo";
<<<<<<< HEAD
import { IconButton, Menu, MenuItem, Typography, Avatar, Tooltip } from "@mui/material";
import { AccountCircle, Logout, Clear, Brightness4, Brightness7 } from "@mui/icons-material";
=======
import { IconButton, Menu, MenuItem, Typography, Avatar, Chip, } from "@mui/material";
import { AccountCircle, Logout, Clear } from "@mui/icons-material";
>>>>>>> 600c36d9
import { useNavigate } from 'react-router-dom';
import { AuthContext } from '../../context/auth';
import { SaveRecording } from '../molecules/SaveRecording';
import DiscordIcon from '../atoms/DiscordIcon';
import { apiUrl } from '../../apiConfig';
import MaxunLogo from "../../assets/maxunlogo.png";
import { useThemeMode } from '../../context/theme-provider';

interface NavBarProps {
  recordingName: string;
  isRecording: boolean;
}

export const NavBar: React.FC<NavBarProps> = ({ recordingName, isRecording }) => {
  
  const { notify, browserId, setBrowserId } = useGlobalInfoStore();
  const { state, dispatch } = useContext(AuthContext);
  const { user } = state;
  const navigate = useNavigate();
  const { darkMode, toggleTheme } = useThemeMode();

  const [anchorEl, setAnchorEl] = useState<null | HTMLElement>(null);

  const handleMenuOpen = (event: React.MouseEvent<HTMLElement>) => {
    setAnchorEl(event.currentTarget);
  };

  const handleMenuClose = () => {
    setAnchorEl(null);
  };

  const logout = async () => {
    dispatch({ type: 'LOGOUT' });
    window.localStorage.removeItem('user');
    const { data } = await axios.get(`${apiUrl}/auth/logout`);
    notify('success', data.message);
    navigate('/login');
  };

  const goToMainMenu = async () => {
    if (browserId) {
      await stopRecording(browserId);
      notify('warning', 'Current Recording was terminated');
      setBrowserId(null);
    }
    navigate('/');
  };

  return (
    <NavBarWrapper mode={darkMode ? 'dark' : 'light'}>
      <div style={{ display: 'flex', justifyContent: 'flex-start' }}>
        <img src={MaxunLogo} width={45} height={40} style={{ borderRadius: '5px', margin: '5px 0px 5px 15px' }} />
<<<<<<< HEAD
        <div style={{ padding: '11px' }}>
          <ProjectName mode={darkMode ? 'dark' : 'light'}>Maxun</ProjectName>
        </div>
      </div>
      {user ? (
        <div style={{ display: 'flex', alignItems: 'center', justifyContent: 'flex-end' }}>
          {!isRecording ? (
            <>
              <IconButton
                component="a"
                href="https://discord.gg/NFhWDCdb"
                target="_blank"
                rel="noopener noreferrer"
                sx={{
=======
        <div style={{ padding: '11px' }}><ProjectName>Maxun</ProjectName></div>
        <Chip label="beta" color="primary" variant="outlined" sx={{ marginTop: '10px' }} />
      </div>
      {
        user ? (
          <div style={{ display: 'flex', alignItems: 'center', justifyContent: 'flex-end' }}>
            {!isRecording ? (
              <>
                <IconButton
                  component="a"
                  href="https://discord.gg/5GbPjBUkws"
                  target="_blank"
                  rel="noopener noreferrer"
                  sx={{
                    display: 'flex',
                    alignItems: 'center',
                    borderRadius: '5px',
                    padding: '8px',
                    marginRight: '30px',
                  }}
                >
                  <DiscordIcon sx={{ marginRight: '5px' }} />
                </IconButton>
                <iframe src="https://ghbtns.com/github-btn.html?user=getmaxun&repo=maxun&type=star&count=true&size=large" frameBorder="0" scrolling="0" width="170" height="30" title="GitHub"></iframe>
                <IconButton onClick={handleMenuOpen} sx={{
>>>>>>> 600c36d9
                  display: 'flex',
                  alignItems: 'center',
                  borderRadius: '5px',
                  padding: '8px',
                  marginRight: '10px',
<<<<<<< HEAD
                }}
              >
                <DiscordIcon sx={{ marginRight: '5px' }} />
              </IconButton>
              <iframe src="https://ghbtns.com/github-btn.html?user=getmaxun&repo=maxun&type=star&count=true&size=large" frameBorder="0" scrolling="0" width="170" height="30" title="GitHub"></iframe>
              <IconButton onClick={handleMenuOpen} sx={{
                display: 'flex',
                alignItems: 'center',
                borderRadius: '5px',
                padding: '8px',
                marginRight: '10px',
                '&:hover': { backgroundColor: darkMode ? '#333':'#F5F5F5', color: '#ff00c3' }
              }}>
                <AccountCircle sx={{ marginRight: '5px' }} />
                <Typography variant="body1">{user.email}</Typography>
              </IconButton>
              <Menu
                anchorEl={anchorEl}
                open={Boolean(anchorEl)}
                onClose={handleMenuClose}
                anchorOrigin={{ vertical: 'bottom', horizontal: 'right' }}
                transformOrigin={{ vertical: 'top', horizontal: 'right' }}
              >
                <MenuItem onClick={() => { handleMenuClose(); logout(); }}>
                  <Logout sx={{ marginRight: '5px' }} /> Logout
                </MenuItem>
              </Menu>
              {/* Theme Toggle Button */}
              <Tooltip title="Toggle light/dark theme">
                <IconButton onClick={toggleTheme} color="inherit">
                  {darkMode ? <Brightness7 /> : <Brightness4 />}
=======
                  '&:hover': { backgroundColor: 'white', color: '#ff00c3' }
                }}>
                  <AccountCircle sx={{ marginRight: '5px' }} />
                  <Typography variant="body1">{user.email}</Typography>
                </IconButton>
                <Menu
                  anchorEl={anchorEl}
                  open={Boolean(anchorEl)}
                  onClose={handleMenuClose}
                  anchorOrigin={{
                    vertical: 'bottom',
                    horizontal: 'right',
                  }}
                  transformOrigin={{
                    vertical: 'top',
                    horizontal: 'right',
                  }}
                >
                  <MenuItem onClick={() => { handleMenuClose(); logout(); }}>
                    <Logout sx={{ marginRight: '5px' }} /> Logout
                  </MenuItem>
                </Menu>
              </>
            ) : (
              <>
                <IconButton onClick={goToMainMenu} sx={{
                  borderRadius: '5px',
                  padding: '8px',
                  background: 'red',
                  color: 'white',
                  marginRight: '10px',
                  '&:hover': { color: 'white', backgroundColor: 'red' }
                }}>
                  <Clear sx={{ marginRight: '5px' }} />
                  Discard
>>>>>>> 600c36d9
                </IconButton>
              </Tooltip>
            </>
          ) : (
            <>
              <IconButton onClick={goToMainMenu} sx={{
                borderRadius: '5px',
                padding: '8px',
                background: 'red',
                color: 'white',
                marginRight: '10px',
                '&:hover': { color: 'white', backgroundColor: 'red' }
              }}>
                <Clear sx={{ marginRight: '5px' }} />
                Discard
              </IconButton>
              <SaveRecording fileName={recordingName} />
            </>
          )}
        </div>
      ) : null}
    </NavBarWrapper>
  );
};

const NavBarWrapper = styled.div<{ mode: 'light' | 'dark' }>`
  grid-area: navbar;
  background-color: ${({ mode }) => (mode === 'dark' ? '#1e2124' : '#ffffff')};
  padding: 5px;
  display: flex;
  justify-content: space-between;
  border-bottom: 1px solid ${({ mode }) => (mode === 'dark' ? '#333' : '#e0e0e0')};
`;

const ProjectName = styled.b<{ mode: 'light' | 'dark' }>`
  color: ${({ mode }) => (mode === 'dark' ? 'white' : 'black')};
  font-size: 1.3em;
`;<|MERGE_RESOLUTION|>--- conflicted
+++ resolved
@@ -3,13 +3,12 @@
 import styled from "styled-components";
 import { stopRecording } from "../../api/recording";
 import { useGlobalInfoStore } from "../../context/globalInfo";
-<<<<<<< HEAD
-import { IconButton, Menu, MenuItem, Typography, Avatar, Tooltip } from "@mui/material";
+
+import { IconButton, Menu, MenuItem, Typography, Avatar, Tooltip,Chip } from "@mui/material";
 import { AccountCircle, Logout, Clear, Brightness4, Brightness7 } from "@mui/icons-material";
-=======
-import { IconButton, Menu, MenuItem, Typography, Avatar, Chip, } from "@mui/material";
+
 import { AccountCircle, Logout, Clear } from "@mui/icons-material";
->>>>>>> 600c36d9
+
 import { useNavigate } from 'react-router-dom';
 import { AuthContext } from '../../context/auth';
 import { SaveRecording } from '../molecules/SaveRecording';
@@ -62,22 +61,7 @@
     <NavBarWrapper mode={darkMode ? 'dark' : 'light'}>
       <div style={{ display: 'flex', justifyContent: 'flex-start' }}>
         <img src={MaxunLogo} width={45} height={40} style={{ borderRadius: '5px', margin: '5px 0px 5px 15px' }} />
-<<<<<<< HEAD
-        <div style={{ padding: '11px' }}>
-          <ProjectName mode={darkMode ? 'dark' : 'light'}>Maxun</ProjectName>
-        </div>
-      </div>
-      {user ? (
-        <div style={{ display: 'flex', alignItems: 'center', justifyContent: 'flex-end' }}>
-          {!isRecording ? (
-            <>
-              <IconButton
-                component="a"
-                href="https://discord.gg/NFhWDCdb"
-                target="_blank"
-                rel="noopener noreferrer"
-                sx={{
-=======
+
         <div style={{ padding: '11px' }}><ProjectName>Maxun</ProjectName></div>
         <Chip label="beta" color="primary" variant="outlined" sx={{ marginTop: '10px' }} />
       </div>
@@ -103,13 +87,12 @@
                 </IconButton>
                 <iframe src="https://ghbtns.com/github-btn.html?user=getmaxun&repo=maxun&type=star&count=true&size=large" frameBorder="0" scrolling="0" width="170" height="30" title="GitHub"></iframe>
                 <IconButton onClick={handleMenuOpen} sx={{
->>>>>>> 600c36d9
+
                   display: 'flex',
                   alignItems: 'center',
                   borderRadius: '5px',
                   padding: '8px',
-                  marginRight: '10px',
-<<<<<<< HEAD
+
                 }}
               >
                 <DiscordIcon sx={{ marginRight: '5px' }} />
@@ -141,43 +124,7 @@
               <Tooltip title="Toggle light/dark theme">
                 <IconButton onClick={toggleTheme} color="inherit">
                   {darkMode ? <Brightness7 /> : <Brightness4 />}
-=======
-                  '&:hover': { backgroundColor: 'white', color: '#ff00c3' }
-                }}>
-                  <AccountCircle sx={{ marginRight: '5px' }} />
-                  <Typography variant="body1">{user.email}</Typography>
-                </IconButton>
-                <Menu
-                  anchorEl={anchorEl}
-                  open={Boolean(anchorEl)}
-                  onClose={handleMenuClose}
-                  anchorOrigin={{
-                    vertical: 'bottom',
-                    horizontal: 'right',
-                  }}
-                  transformOrigin={{
-                    vertical: 'top',
-                    horizontal: 'right',
-                  }}
-                >
-                  <MenuItem onClick={() => { handleMenuClose(); logout(); }}>
-                    <Logout sx={{ marginRight: '5px' }} /> Logout
-                  </MenuItem>
-                </Menu>
-              </>
-            ) : (
-              <>
-                <IconButton onClick={goToMainMenu} sx={{
-                  borderRadius: '5px',
-                  padding: '8px',
-                  background: 'red',
-                  color: 'white',
-                  marginRight: '10px',
-                  '&:hover': { color: 'white', backgroundColor: 'red' }
-                }}>
-                  <Clear sx={{ marginRight: '5px' }} />
-                  Discard
->>>>>>> 600c36d9
+
                 </IconButton>
               </Tooltip>
             </>
