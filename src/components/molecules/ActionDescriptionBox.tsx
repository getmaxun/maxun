import React from 'react';
import styled from 'styled-components';
import { Typography, FormControlLabel, Checkbox, Box } from '@mui/material';
import { useActionContext } from '../../context/browserActions';
import MaxunLogo from "../../assets/maxunlogo.png";
import { useTranslation } from 'react-i18next';

interface CustomBoxContainerProps {
  isDarkMode: boolean;
}

const CustomBoxContainer = styled.div<CustomBoxContainerProps>`
  position: relative;
  min-width: 250px;
  width: auto;
  min-height: 100px;
  height: auto;
  border-radius: 5px;
  background-color: ${({ isDarkMode }) => (isDarkMode ? '#313438' : 'white')};
  color: ${({ isDarkMode }) => (isDarkMode ? 'white' : 'black')};
  margin: 80px 13px 25px 13px;
  box-shadow: 0px 4px 10px rgba(0, 0, 0, 0.1);
`;

const Triangle = styled.div<CustomBoxContainerProps>`
  position: absolute;
  top: -15px;
  left: 50%;
  transform: translateX(-50%);
  width: 0;
  height: 0;
  border-left: 20px solid transparent;
  border-right: 20px solid transparent;
  border-bottom: 20px solid ${({ isDarkMode }) => (isDarkMode ? '#313438' : 'white')};
`;

const Logo = styled.img`
  position: absolute;
  top: -80px;
  left: 50%;
  transform: translateX(-50%);
  width: 70px;
  height: auto;
  border-radius: 5px;
`;

const Content = styled.div`
  padding: 20px;
  text-align: left;
`;

<<<<<<< HEAD
const ActionDescriptionBox = ({ isDarkMode }: { isDarkMode: boolean }) => {
=======
const ActionDescriptionBox = () => {
  const { t } = useTranslation();
>>>>>>> 73d4497b
  const { getText, getScreenshot, getList, captureStage } = useActionContext() as {
    getText: boolean;
    getScreenshot: boolean;
    getList: boolean;
    captureStage: 'initial' | 'pagination' | 'limit' | 'complete';
  };

  const messages = [
<<<<<<< HEAD
    { stage: 'initial', text: 'Select the list you want to extract along with the texts inside it' },
    { stage: 'pagination', text: 'Select how the robot can capture the rest of the list' },
    { stage: 'limit', text: 'Choose the number of items to extract' },
    { stage: 'complete', text: 'Capture is complete' },
=======
    { stage: 'initial' as const, text: t('action_description.list_stages.initial') },
    { stage: 'pagination' as const, text: t('action_description.list_stages.pagination') },
    { stage: 'limit' as const, text: t('action_description.list_stages.limit') },
    { stage: 'complete' as const, text: t('action_description.list_stages.complete') },
>>>>>>> 73d4497b
  ];

  const stages = messages.map(({ stage }) => stage);
  const currentStageIndex = stages.indexOf(captureStage);

  const renderActionDescription = () => {
    if (getText) {
      return (
        <>
          <Typography variant="subtitle2" gutterBottom>{t('action_description.text.title')}</Typography>
          <Typography variant="body2" gutterBottom>{t('action_description.text.description')}</Typography>
        </>
      );
    } else if (getScreenshot) {
      return (
        <>
          <Typography variant="subtitle2" gutterBottom>{t('action_description.screenshot.title')}</Typography>
          <Typography variant="body2" gutterBottom>{t('action_description.screenshot.description')}</Typography>
        </>
      );
    } else if (getList) {
      return (
        <>
          <Typography variant="subtitle2" gutterBottom>{t('action_description.list.title')}</Typography>
          <Typography variant="body2" gutterBottom>
            {t('action_description.list.description')}
          </Typography>
          <Box>
            {messages.map(({ stage, text }, index) => (
              <FormControlLabel
                key={stage}
                control={
                  <Checkbox
                    checked={index < currentStageIndex}
                    disabled
                    sx={{
                      color: isDarkMode ? 'white' : 'default',
                      '&.Mui-checked': {
                        color: isDarkMode ? '#90caf9' : '#1976d2',
                      },
                    }}
                  />
                }
                label={
                  <Typography variant="body2" gutterBottom color={isDarkMode ? 'white' : 'textPrimary'}>
                    {text}
                  </Typography>
                }
              />
            ))}
          </Box>
        </>
      );
    } else {
      return (
        <>
          <Typography variant="subtitle2" gutterBottom>{t('action_description.default.title')}</Typography>
          <Typography variant="body2" gutterBottom>{t('action_description.default.description')}</Typography>
        </>
      );
    }
  };

  return (
<<<<<<< HEAD
    <CustomBoxContainer isDarkMode={isDarkMode}>
      <Logo src={MaxunLogo} alt="Maxun Logo" />
      <Triangle isDarkMode={isDarkMode} />
=======
    <CustomBoxContainer>
      <Logo src={MaxunLogo} alt='maxun_logo' />
      <Triangle />
>>>>>>> 73d4497b
      <Content>
        {renderActionDescription()}
      </Content>
    </CustomBoxContainer>
  );
};

export default ActionDescriptionBox;<|MERGE_RESOLUTION|>--- conflicted
+++ resolved
@@ -49,12 +49,9 @@
   text-align: left;
 `;
 
-<<<<<<< HEAD
+
 const ActionDescriptionBox = ({ isDarkMode }: { isDarkMode: boolean }) => {
-=======
-const ActionDescriptionBox = () => {
   const { t } = useTranslation();
->>>>>>> 73d4497b
   const { getText, getScreenshot, getList, captureStage } = useActionContext() as {
     getText: boolean;
     getScreenshot: boolean;
@@ -63,17 +60,10 @@
   };
 
   const messages = [
-<<<<<<< HEAD
-    { stage: 'initial', text: 'Select the list you want to extract along with the texts inside it' },
-    { stage: 'pagination', text: 'Select how the robot can capture the rest of the list' },
-    { stage: 'limit', text: 'Choose the number of items to extract' },
-    { stage: 'complete', text: 'Capture is complete' },
-=======
     { stage: 'initial' as const, text: t('action_description.list_stages.initial') },
     { stage: 'pagination' as const, text: t('action_description.list_stages.pagination') },
     { stage: 'limit' as const, text: t('action_description.list_stages.limit') },
     { stage: 'complete' as const, text: t('action_description.list_stages.complete') },
->>>>>>> 73d4497b
   ];
 
   const stages = messages.map(({ stage }) => stage);
@@ -138,15 +128,9 @@
   };
 
   return (
-<<<<<<< HEAD
     <CustomBoxContainer isDarkMode={isDarkMode}>
       <Logo src={MaxunLogo} alt="Maxun Logo" />
       <Triangle isDarkMode={isDarkMode} />
-=======
-    <CustomBoxContainer>
-      <Logo src={MaxunLogo} alt='maxun_logo' />
-      <Triangle />
->>>>>>> 73d4497b
       <Content>
         {renderActionDescription()}
       </Content>
