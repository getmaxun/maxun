--- conflicted
+++ resolved
@@ -375,11 +375,7 @@
               />
 
               <Typography variant="body2" color="text.secondary" mb={3}>
-<<<<<<< HEAD
-                Turn websites into LLM-ready Markdown or clean HTML content for AI apps.
-=======
                 Turn websites into LLM-ready Markdown & clean HTML for AI apps.
->>>>>>> f3c79bd3
               </Typography>
 
               <Box sx={{ width: '100%', maxWidth: 700, mb: 2 }}>
@@ -479,14 +475,10 @@
                 }}
                 startIcon={isLoading ? <CircularProgress size={20} color="inherit" /> : null}
               >
-<<<<<<< HEAD
                 {isLoading
                   ? "Creating..."
                   : `Create ${outputFormats.join(" + ").toUpperCase()} Robot`
                 }
-=======
-                {isLoading ? 'Creating...' : 'Create Robot'}
->>>>>>> f3c79bd3
               </Button>
             </Box>
           </Card>
